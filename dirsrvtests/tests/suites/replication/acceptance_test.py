# --- BEGIN COPYRIGHT BLOCK ---
# Copyright (C) 2017 Red Hat, Inc.
# All rights reserved.
#
# License: GPL (version 3 or any later version).
# See LICENSE for details.
# --- END COPYRIGHT BLOCK ---
#
import pytest
import logging
import time
from lib389.replica import Replicas
from lib389.tasks import *
from lib389.utils import *
from lib389.topologies import topology_m4 as topo_m4
from lib389.topologies import topology_m2 as topo_m2
from . import get_repl_entries
from lib389.idm.user import UserAccount
from lib389.replica import ReplicationManager, Changelog
from lib389._constants import *

pytestmark = pytest.mark.tier0

TEST_ENTRY_NAME = 'mmrepl_test'
TEST_ENTRY_DN = 'uid={},{}'.format(TEST_ENTRY_NAME, DEFAULT_SUFFIX)
NEW_SUFFIX_NAME = 'test_repl'
NEW_SUFFIX = 'o={}'.format(NEW_SUFFIX_NAME)
NEW_BACKEND = 'repl_base'

DEBUGGING = os.getenv("DEBUGGING", default=False)
if DEBUGGING:
    logging.getLogger(__name__).setLevel(logging.DEBUG)
else:
    logging.getLogger(__name__).setLevel(logging.INFO)
log = logging.getLogger(__name__)


@pytest.fixture(scope="function")
def create_entry(topo_m4, request):
    """Add test entry to supplier1"""

    log.info('Adding entry {}'.format(TEST_ENTRY_DN))

    test_user = UserAccount(topo_m4.ms["supplier1"], TEST_ENTRY_DN)
    if test_user.exists():
        log.info('Deleting entry {}'.format(TEST_ENTRY_DN))
        test_user.delete()
    test_user.create(properties={
        'uid': TEST_ENTRY_NAME,
        'cn': TEST_ENTRY_NAME,
        'sn': TEST_ENTRY_NAME,
        'userPassword': TEST_ENTRY_NAME,
        'uidNumber' : '1000',
        'gidNumber' : '2000',
        'homeDirectory' : '/home/mmrepl_test',
    })

@pytest.fixture(scope="function")
def new_suffix(topo_m4, request):
    """Add a new suffix and enable a replication on it"""

    for num in range(1, 5):
        log.info('Adding suffix:{} and backend: {} to supplier{}'.format(NEW_SUFFIX, NEW_BACKEND, num))
        topo_m4.ms["supplier{}".format(num)].backend.create(NEW_SUFFIX, {BACKEND_NAME: NEW_BACKEND})
        topo_m4.ms["supplier{}".format(num)].mappingtree.create(NEW_SUFFIX, NEW_BACKEND)

        try:
            topo_m4.ms["supplier{}".format(num)].add_s(Entry((NEW_SUFFIX, {
                'objectclass': 'top',
                'objectclass': 'organization',
                'o': NEW_SUFFIX_NAME,
                'description': NEW_SUFFIX_NAME
            })))
        except ldap.LDAPError as e:
            log.error('Failed to add suffix ({}): error ({})'.format(NEW_SUFFIX, e.message['desc']))
            raise

    def fin():
        for num in range(1, 5):
            log.info('Deleting suffix:{} and backend: {} from supplier{}'.format(NEW_SUFFIX, NEW_BACKEND, num))
            topo_m4.ms["supplier{}".format(num)].mappingtree.delete(NEW_SUFFIX)
            topo_m4.ms["supplier{}".format(num)].backend.delete(NEW_SUFFIX)

    request.addfinalizer(fin)


def test_add_entry(topo_m4, create_entry):
    """Check that entries are replicated after add operation

    :id: 024250f1-5f7e-4f3b-a9f5-27741e6fd405
    :setup: Four suppliers replication setup, an entry
    :steps:
        1. Check entry on all other suppliers
    :expectedresults:
        1. The entry should be replicated to all suppliers
    """

    entries = get_repl_entries(topo_m4, TEST_ENTRY_NAME, ["uid"])
    assert all(entries), "Entry {} wasn't replicated successfully".format(TEST_ENTRY_DN)


def test_modify_entry(topo_m4, create_entry):
    """Check that entries are replicated after modify operation

    :id: 36764053-622c-43c2-a132-d7a3ab7d9aaa
    :setup: Four suppliers replication setup, an entry
    :steps:
        1. Modify the entry on supplier1 - add attribute
        2. Wait for replication to happen
        3. Check entry on all other suppliers
        4. Modify the entry on supplier1 - replace attribute
        5. Wait for replication to happen
        6. Check entry on all other suppliers
        7. Modify the entry on supplier1 - delete attribute
        8. Wait for replication to happen
        9. Check entry on all other suppliers
    :expectedresults:
        1. Attribute should be successfully added
        2. Some time should pass
        3. The change should be present on all suppliers
        4. Attribute should be successfully replaced
        5. Some time should pass
        6. The change should be present on all suppliers
        7. Attribute should be successfully deleted
        8. Some time should pass
        9. The change should be present on all suppliers
    """
    if DEBUGGING:
        sleep_time = 8
    else:
        sleep_time = 2

    log.info('Modifying entry {} - add operation'.format(TEST_ENTRY_DN))

    m1 = topo_m4.ms["supplier1"]
    m2 = topo_m4.ms["supplier2"]
    m3 = topo_m4.ms["supplier3"]
    m4 = topo_m4.ms["supplier4"]
    repl = ReplicationManager(DEFAULT_SUFFIX)

    test_user = UserAccount(topo_m4.ms["supplier1"], TEST_ENTRY_DN)
    test_user.add('mail', '{}@redhat.com'.format(TEST_ENTRY_NAME))
<<<<<<< HEAD
    repl.wait_for_replication(m1, m2)
    repl.wait_for_replication(m1, m3)
    repl.wait_for_replication(m1, m4)
=======
    time.sleep(sleep_time)
>>>>>>> 77da7ffa

    all_user = topo_m4.all_get_dsldapobject(TEST_ENTRY_DN, UserAccount)
    for u in all_user:
        assert "{}@redhat.com".format(TEST_ENTRY_NAME) in u.get_attr_vals_utf8('mail')

    log.info('Modifying entry {} - replace operation'.format(TEST_ENTRY_DN))
    test_user.replace('mail', '{}@greenhat.com'.format(TEST_ENTRY_NAME))
<<<<<<< HEAD
    repl.wait_for_replication(m1, m2)
    repl.wait_for_replication(m1, m3)
    repl.wait_for_replication(m1, m4)
=======
    time.sleep(sleep_time)
>>>>>>> 77da7ffa

    all_user = topo_m4.all_get_dsldapobject(TEST_ENTRY_DN, UserAccount)
    for u in all_user:
        assert "{}@greenhat.com".format(TEST_ENTRY_NAME) in u.get_attr_vals_utf8('mail')

    log.info('Modifying entry {} - delete operation'.format(TEST_ENTRY_DN))
    test_user.remove('mail', '{}@greenhat.com'.format(TEST_ENTRY_NAME))
<<<<<<< HEAD
    repl.wait_for_replication(m1, m2)
    repl.wait_for_replication(m1, m3)
    repl.wait_for_replication(m1, m4)
=======
    time.sleep(sleep_time)
>>>>>>> 77da7ffa

    all_user = topo_m4.all_get_dsldapobject(TEST_ENTRY_DN, UserAccount)
    for u in all_user:
        assert "{}@greenhat.com".format(TEST_ENTRY_NAME) not in u.get_attr_vals_utf8('mail')


def test_delete_entry(topo_m4, create_entry):
    """Check that entry deletion is replicated after delete operation

    :id: 18437262-9d6a-4b98-a47a-6182501ab9bc
    :setup: Four suppliers replication setup, an entry
    :steps:
        1. Delete the entry from supplier1
        2. Check entry on all other suppliers
    :expectedresults:
        1. The entry should be deleted
        2. The change should be present on all suppliers
    """

    log.info('Deleting entry {} during the test'.format(TEST_ENTRY_DN))
    topo_m4.ms["supplier1"].delete_s(TEST_ENTRY_DN)
    if DEBUGGING:
        time.sleep(8)
    else:
        time.sleep(1)
    entries = get_repl_entries(topo_m4, TEST_ENTRY_NAME, ["uid"])
    assert not entries, "Entry deletion {} wasn't replicated successfully".format(TEST_ENTRY_DN)


@pytest.mark.parametrize("delold", [0, 1])
def test_modrdn_entry(topo_m4, create_entry, delold):
    """Check that entries are replicated after modrdn operation

    :id: 02558e6d-a745-45ae-8d88-34fe9b16adc9
    :parametrized: yes
    :setup: Four suppliers replication setup, an entry
    :steps:
        1. Make modrdn operation on entry on supplier1 with both delold 1 and 0
        2. Check entry on all other suppliers
    :expectedresults:
        1. Modrdn operation should be successful
        2. The change should be present on all suppliers
    """

    newrdn_name = 'newrdn'
    newrdn_dn = 'uid={},{}'.format(newrdn_name, DEFAULT_SUFFIX)
    log.info('Modify entry RDN {}'.format(TEST_ENTRY_DN))
    try:
        topo_m4.ms["supplier1"].modrdn_s(TEST_ENTRY_DN, 'uid={}'.format(newrdn_name), delold)
    except ldap.LDAPError as e:
        log.error('Failed to modrdn entry (%s): error (%s)' % (TEST_ENTRY_DN,
                                                               e.message['desc']))
        raise e

    try:
        entries_new = get_repl_entries(topo_m4, newrdn_name, ["uid"])
        assert all(entries_new), "Entry {} wasn't replicated successfully".format(newrdn_name)
        if delold == 0:
            entries_old = get_repl_entries(topo_m4, TEST_ENTRY_NAME, ["uid"])
            assert all(entries_old), "Entry with old rdn {} wasn't replicated successfully".format(TEST_ENTRY_DN)
        else:
            entries_old = get_repl_entries(topo_m4, TEST_ENTRY_NAME, ["uid"])
            assert not entries_old, "Entry with old rdn {} wasn't removed in replicas successfully".format(
                TEST_ENTRY_DN)
    finally:
        log.info('Remove entry with new RDN {}'.format(newrdn_dn))
        topo_m4.ms["supplier1"].delete_s(newrdn_dn)


def test_modrdn_after_pause(topo_m4):
    """Check that changes are properly replicated after replica pause

    :id: 6271dc9c-a993-4a9e-9c6d-05650cdab282
    :setup: Four suppliers replication setup, an entry
    :steps:
        1. Pause all replicas
        2. Make modrdn operation on entry on supplier1
        3. Resume all replicas
        4. Wait for replication to happen
        5. Check entry on all other suppliers
    :expectedresults:
        1. Replicas should be paused
        2. Modrdn operation should be successful
        3. Replicas should be resumed
        4. Some time should pass
        5. The change should be present on all suppliers
    """

    if DEBUGGING:
        sleep_time = 8
    else:
        sleep_time = 3

    newrdn_name = 'newrdn'
    newrdn_dn = 'uid={},{}'.format(newrdn_name, DEFAULT_SUFFIX)

    log.info('Adding entry {}'.format(TEST_ENTRY_DN))
    try:
        topo_m4.ms["supplier1"].add_s(Entry((TEST_ENTRY_DN, {
            'objectclass': 'top person'.split(),
            'objectclass': 'organizationalPerson',
            'objectclass': 'inetorgperson',
            'cn': TEST_ENTRY_NAME,
            'sn': TEST_ENTRY_NAME,
            'uid': TEST_ENTRY_NAME
        })))
    except ldap.LDAPError as e:
        log.error('Failed to add entry (%s): error (%s)' % (TEST_ENTRY_DN,
                                                            e.message['desc']))
        raise e

    log.info('Pause all replicas')
    topo_m4.pause_all_replicas()

    log.info('Modify entry RDN {}'.format(TEST_ENTRY_DN))
    try:
        topo_m4.ms["supplier1"].modrdn_s(TEST_ENTRY_DN, 'uid={}'.format(newrdn_name))
    except ldap.LDAPError as e:
        log.error('Failed to modrdn entry (%s): error (%s)' % (TEST_ENTRY_DN,
                                                               e.message['desc']))
        raise e

    log.info('Resume all replicas')
    topo_m4.resume_all_replicas()

    log.info('Wait for replication to happen')
    time.sleep(sleep_time)

    try:
        entries_new = get_repl_entries(topo_m4, newrdn_name, ["uid"])
        assert all(entries_new), "Entry {} wasn't replicated successfully".format(newrdn_name)
    finally:
        log.info('Remove entry with new RDN {}'.format(newrdn_dn))
        topo_m4.ms["supplier1"].delete_s(newrdn_dn)


@pytest.mark.bz842441
def test_modify_stripattrs(topo_m4):
    """Check that we can modify nsds5replicastripattrs

    :id: f36abed8-e262-4f35-98aa-71ae55611aaa
    :setup: Four suppliers replication setup
    :steps:
        1. Modify nsds5replicastripattrs attribute on any agreement
        2. Search for the modified attribute
    :expectedresults: It should be contain the value
        1. nsds5replicastripattrs should be successfully set
        2. The modified attribute should be the one we set
    """

    m1 = topo_m4.ms["supplier1"]
    agreement = m1.agreement.list(suffix=DEFAULT_SUFFIX)[0].dn
    attr_value = b'modifiersname modifytimestamp'

    log.info('Modify nsds5replicastripattrs with {}'.format(attr_value))
    m1.modify_s(agreement, [(ldap.MOD_REPLACE, 'nsds5replicastripattrs', [attr_value])])

    log.info('Check nsds5replicastripattrs for {}'.format(attr_value))
    entries = m1.search_s(agreement, ldap.SCOPE_BASE, "objectclass=*", ['nsds5replicastripattrs'])
    assert attr_value in entries[0].data['nsds5replicastripattrs']


def test_new_suffix(topo_m4, new_suffix):
    """Check that we can enable replication on a new suffix

    :id: d44a9ed4-26b0-4189-b0d0-b2b336ddccbd
    :setup: Four suppliers replication setup, a new suffix
    :steps:
        1. Enable replication on the new suffix
        2. Check if replication works
        3. Disable replication on the new suffix
    :expectedresults:
        1. Replication on the new suffix should be enabled
        2. Replication should work
        3. Replication on the new suffix should be disabled
    """
    m1 = topo_m4.ms["supplier1"]
    m2 = topo_m4.ms["supplier2"]

    repl = ReplicationManager(NEW_SUFFIX)

    repl.create_first_supplier(m1)

    repl.join_supplier(m1, m2)

    repl.test_replication(m1, m2)
    repl.test_replication(m2, m1)

    repl.remove_supplier(m1)
    repl.remove_supplier(m2)

def test_many_attrs(topo_m4, create_entry):
    """Check a replication with many attributes (add and delete)

    :id: d540b358-f67a-43c6-8df5-7c74b3cb7523
    :setup: Four suppliers replication setup, a test entry
    :steps:
        1. Add 10 new attributes to the entry
        2. Delete few attributes: one from the beginning,
           two from the middle and one from the end
        3. Check that the changes were replicated in the right order
    :expectedresults:
        1. The attributes should be successfully added
        2. Delete operations should be successful
        3. The changes should be replicated in the right order
    """

    m1 = topo_m4.ms["supplier1"]
    add_list = ensure_list_bytes(map(lambda x: "test{}".format(x), range(10)))
    delete_list = ensure_list_bytes(map(lambda x: "test{}".format(x), [0, 4, 7, 9]))
    test_user = UserAccount(topo_m4.ms["supplier1"], TEST_ENTRY_DN)

    log.info('Modifying entry {} - 10 add operations'.format(TEST_ENTRY_DN))
    for add_name in add_list:
        test_user.add('description', add_name)

    if DEBUGGING:
        time.sleep(10)
    else:
        time.sleep(1)

    log.info('Check that everything was properly replicated after an add operation')
    entries = get_repl_entries(topo_m4, TEST_ENTRY_NAME, ["description"])
    for entry in entries:
        assert all(entry.getValues("description")[i] == add_name for i, add_name in enumerate(add_list))

    log.info('Modifying entry {} - 4 delete operations for {}'.format(TEST_ENTRY_DN, str(delete_list)))
    for delete_name in delete_list:
        test_user.remove('description', delete_name)

    if DEBUGGING:
        time.sleep(10)
    else:
        time.sleep(1)

    log.info('Check that everything was properly replicated after a delete operation')
    entries = get_repl_entries(topo_m4, TEST_ENTRY_NAME, ["description"])
    for entry in entries:
        for i, value in enumerate(entry.getValues("description")):
            assert value == [name for name in add_list if name not in delete_list][i]
            assert value not in delete_list


def test_double_delete(topo_m4, create_entry):
    """Check that double delete of the entry doesn't crash server

    :id: 5b85a5af-df29-42c7-b6cb-965ec5aa478e
    :feature: Multi supplier replication
    :setup: Four suppliers replication setup, a test entry
    :steps: 1. Delete the entry
            2. Delete the entry on the second supplier
            3. Check that server is alive
    :expectedresults: Server hasn't crash
    """

    log.info('Deleting entry {} from supplier1'.format(TEST_ENTRY_DN))
    topo_m4.ms["supplier1"].delete_s(TEST_ENTRY_DN)

    if DEBUGGING:
        time.sleep(5)
    else:
        time.sleep(1)

    log.info('Deleting entry {} from supplier2'.format(TEST_ENTRY_DN))
    try:
        topo_m4.ms["supplier2"].delete_s(TEST_ENTRY_DN)
    except ldap.NO_SUCH_OBJECT:
        log.info("Entry {} wasn't found supplier2. It is expected.".format(TEST_ENTRY_DN))

    if DEBUGGING:
        time.sleep(5)
    else:
        time.sleep(1)
        
    log.info('Make searches to check if server is alive')
    entries = get_repl_entries(topo_m4, TEST_ENTRY_NAME, ["uid"])
    assert not entries, "Entry deletion {} wasn't replicated successfully".format(TEST_ENTRY_DN)


def test_password_repl_error(topo_m4, create_entry):
    """Check that error about userpassword replication is properly logged

    :id: d4f12dc0-cd2c-4b92-9b8d-d764a60f0698
    :feature: Multi supplier replication
    :setup: Four suppliers replication setup, a test entry
    :steps: 1. Change userpassword on supplier 1
            2. Restart the servers to flush the logs
            3. Check the error log for an replication error
    :expectedresults: We don't have a replication error in the error log
    """

    m1 = topo_m4.ms["supplier1"]
    m2 = topo_m4.ms["supplier2"]
    TEST_ENTRY_NEW_PASS = 'new_{}'.format(TEST_ENTRY_NAME)

    log.info('Clean the error log')
    m2.deleteErrorLogs()

    log.info('Set replication loglevel')
    m2.config.loglevel((ErrorLog.REPLICA,))

    log.info('Modifying entry {} - change userpassword on supplier 2'.format(TEST_ENTRY_DN))
    test_user_m1 = UserAccount(topo_m4.ms["supplier1"], TEST_ENTRY_DN)
    test_user_m2 = UserAccount(topo_m4.ms["supplier2"], TEST_ENTRY_DN)
    test_user_m3 = UserAccount(topo_m4.ms["supplier3"], TEST_ENTRY_DN)
    test_user_m4 = UserAccount(topo_m4.ms["supplier4"], TEST_ENTRY_DN)

    test_user_m1.set('userpassword', TEST_ENTRY_NEW_PASS)

    log.info('Restart the servers to flush the logs')
    for num in range(1, 5):
        topo_m4.ms["supplier{}".format(num)].restart(timeout=10)

    m1_conn = test_user_m1.bind(TEST_ENTRY_NEW_PASS)
    m2_conn = test_user_m2.bind(TEST_ENTRY_NEW_PASS)
    m3_conn = test_user_m3.bind(TEST_ENTRY_NEW_PASS)
    m4_conn = test_user_m4.bind(TEST_ENTRY_NEW_PASS)

    if DEBUGGING:
        time.sleep(5)
    else:
        time.sleep(1)

    log.info('Check the error log for the error with {}'.format(TEST_ENTRY_DN))
    assert not m2.ds_error_log.match('.*can.t add a change for uid={}.*'.format(TEST_ENTRY_NAME))


def test_invalid_agmt(topo_m4):
    """Test adding that an invalid agreement is properly rejected and does not crash the server

    :id: 92f10f46-1be1-49ca-9358-784359397bc2
    :setup: MMR with four suppliers
    :steps:
        1. Add invalid agreement (nsds5ReplicaEnabled set to invalid value)
        2. Verify the server is still running
    :expectedresults:
        1. Invalid repl agreement should be rejected
        2. Server should be still running
    """
    m1 = topo_m4.ms["supplier1"]

    # Add invalid agreement (nsds5ReplicaEnabled set to invalid value)
    AGMT_DN = 'cn=whatever,cn=replica,cn="dc=example,dc=com",cn=mapping tree,cn=config'
    try:
        invalid_props = {RA_ENABLED: 'True',  # Invalid value
                         RA_SCHEDULE: '0001-2359 0123456'}
        m1.agreement.create(suffix=DEFAULT_SUFFIX, host='localhost', port=389, properties=invalid_props)
    except ldap.UNWILLING_TO_PERFORM:
        m1.log.info('Invalid repl agreement correctly rejected')
    except ldap.LDAPError as e:
        m1.log.fatal('Got unexpected error adding invalid agreement: ' + str(e))
        assert False
    else:
        m1.log.fatal('Invalid agreement was incorrectly accepted by the server')
        assert False

    # Verify the server is still running
    try:
        m1.simple_bind_s(DN_DM, PASSWORD)
    except ldap.LDAPError as e:
        m1.log.fatal('Failed to bind: ' + str(e))
        assert False


def test_warining_for_invalid_replica(topo_m4):
    """Testing logs to indicate the inconsistency when configuration is performed.

    :id: dd689d03-69b8-4bf9-a06e-2acd19d5e2c8
    :setup: MMR with four suppliers
    :steps:
        1. Setup nsds5ReplicaBackoffMin to 20
        2. Setup nsds5ReplicaBackoffMax to 10
    :expectedresults:
        1. nsds5ReplicaBackoffMin should set to 20
        2. An error should be generated and also logged in the error logs.
    """
    replicas = Replicas(topo_m4.ms["supplier1"])
    replica = replicas.list()[0]
    log.info('Set nsds5ReplicaBackoffMin to 20')
    replica.set('nsds5ReplicaBackoffMin', '20')
    with pytest.raises(ldap.UNWILLING_TO_PERFORM):
        log.info('Set nsds5ReplicaBackoffMax to 10')
        replica.set('nsds5ReplicaBackoffMax', '10')
    log.info('Resetting configuration: nsds5ReplicaBackoffMin')
    replica.remove_all('nsds5ReplicaBackoffMin')
    log.info('Check the error log for the error')
    assert topo_m4.ms["supplier1"].ds_error_log.match('.*nsds5ReplicaBackoffMax.*10.*invalid.*')

@pytest.mark.ds51082
def test_csnpurge_large_valueset(topo_m2):
    """Test csn generator test

    :id: 63e2bdb2-0a8f-4660-9465-7b80a9f72a74
    :setup: MMR with 2 suppliers
    :steps:
        1. Create a test_user
        2. add a large set of values (more than 10)
        3. delete all the values (more than 10)
        4. configure the replica to purge those values (purgedelay=5s)
        5. Waiting for 6 second
        6. do a series of update
    :expectedresults:
        1. Should succeeds
        2. Should succeeds
        3. Should succeeds
        4. Should succeeds
        5. Should succeeds
        6. Should not crash
    """
    m1 = topo_m2.ms["supplier2"]

    test_user = UserAccount(m1, TEST_ENTRY_DN)
    if test_user.exists():
        log.info('Deleting entry {}'.format(TEST_ENTRY_DN))
        test_user.delete()
    test_user.create(properties={
        'uid': TEST_ENTRY_NAME,
        'cn': TEST_ENTRY_NAME,
        'sn': TEST_ENTRY_NAME,
        'userPassword': TEST_ENTRY_NAME,
        'uidNumber' : '1000',
        'gidNumber' : '2000',
        'homeDirectory' : '/home/mmrepl_test',
    })

    # create a large value set so that it is sorted
    for i in range(1,20):
        test_user.add('description', 'value {}'.format(str(i)))

    # delete all values of the valueset
    for i in range(1,20):
        test_user.remove('description', 'value {}'.format(str(i)))

    # set purging delay to 5 second and wait more that 5second
    replicas = Replicas(m1)
    replica = replicas.list()[0]
    log.info('nsds5ReplicaPurgeDelay to 5')
    replica.set('nsds5ReplicaPurgeDelay', '5')
    time.sleep(10)

    # add some new values to the valueset containing entries that should be purged
    for i in range(21,25):
        test_user.add('description', 'value {}'.format(str(i)))

@pytest.mark.ds51244
def test_urp_trigger_substring_search(topo_m2):
    """Test that a ADD of a entry with a '*' in its DN, triggers
    an internal search with a escaped DN

    :id: 9869bb39-419f-42c3-a44b-c93eb0b77667
    :customerscenario: True
    :setup: MMR with 2 suppliers
    :steps:
        1. enable internal operation loggging for plugins
        2. Create on M1 a test_user with a '*' in its DN
        3. Check the test_user is replicated
        4. Check in access logs that the internal search does not contain '*'
    :expectedresults:
        1. Should succeeds
        2. Should succeeds
        3. Should succeeds
        4. Should succeeds
    """
    m1 = topo_m2.ms["supplier1"]
    m2 = topo_m2.ms["supplier2"]

    # Enable loggging of internal operation logging to capture URP intop
    log.info('Set nsslapd-plugin-logging to on')
    for inst in (m1, m2):
        inst.config.loglevel([AccessLog.DEFAULT, AccessLog.INTERNAL], service='access')
        inst.config.set('nsslapd-plugin-logging', 'on')
        inst.restart()

    # add a user with a DN containing '*'
    test_asterisk_uid = 'asterisk_*_in_value'
    test_asterisk_dn = 'uid={},{}'.format(test_asterisk_uid, DEFAULT_SUFFIX)

    test_user = UserAccount(m1, test_asterisk_dn)
    if test_user.exists():
        log.info('Deleting entry {}'.format(test_asterisk_dn))
        test_user.delete()
    test_user.create(properties={
        'uid': test_asterisk_uid,
        'cn': test_asterisk_uid,
        'sn': test_asterisk_uid,
        'userPassword': test_asterisk_uid,
        'uidNumber' : '1000',
        'gidNumber' : '2000',
        'homeDirectory' : '/home/asterisk',
    })

    # check that the ADD was replicated on M2
    test_user_m2 = UserAccount(m2, test_asterisk_dn)
    for i in range(1,5):
        if test_user_m2.exists():
            break
        else:
            log.info('Entry not yet replicated on M2, wait a bit')
            time.sleep(3)

    # check that M2 access logs does not "(&(objectclass=nstombstone)(nscpentrydn=uid=asterisk_*_in_value,dc=example,dc=com))"
    log.info('Check that on M2, URP as not triggered such internal search')
    pattern = ".*\(Internal\).*SRCH.*\(&\(objectclass=nstombstone\)\(nscpentrydn=uid=asterisk_\*_in_value,dc=example,dc=com.*"
    found = m2.ds_access_log.match(pattern)
    log.info("found line: %s" % found)
    assert not found


@pytest.mark.skipif(ds_is_older('1.4.4'), reason="Not implemented")
def test_csngen_task(topo_m2):
    """Test csn generator test

    :id: b976849f-dbed-447e-91a7-c877d5d71fd0
    :setup: MMR with 2 suppliers
    :steps:
        1. Create a csngen_test task
        2. Check that debug messages "_csngen_gen_tester_main" are in errors logs
    :expectedresults:
        1. Should succeeds
        2. Should succeeds
    """
    m1 = topo_m2.ms["supplier1"]
    csngen_task = csngenTestTask(m1)
    csngen_task.create(properties={
        'ttl': '300'
    })
    time.sleep(10)
    log.info('Check the error log contains strings showing csn generator is tested')
    assert m1.searchErrorsLog("_csngen_gen_tester_main")


def test_default_cl_trimming_enabled(topo_m2):
    """Check that changelog trimming was enabled by default

    :id: c37b9a28-f961-4867-b8a1-e81edd7f9bf3
    :setup: Supplier Instance
    :steps:
        1. Check changelog has trimming set up by default
    :expectedresults:
        1. Success
    """

    # Set up changelog trimming by default
    cl = Changelog(topo_m2.ms["supplier1"], DEFAULT_SUFFIX)
    assert cl.get_attr_val_utf8("nsslapd-changelogmaxage") == "7d"


if __name__ == '__main__':
    # Run isolated
    # -s for DEBUG mode
    CURRENT_FILE = os.path.realpath(__file__)
    pytest.main("-s %s" % CURRENT_FILE)<|MERGE_RESOLUTION|>--- conflicted
+++ resolved
@@ -140,13 +140,9 @@
 
     test_user = UserAccount(topo_m4.ms["supplier1"], TEST_ENTRY_DN)
     test_user.add('mail', '{}@redhat.com'.format(TEST_ENTRY_NAME))
-<<<<<<< HEAD
     repl.wait_for_replication(m1, m2)
     repl.wait_for_replication(m1, m3)
     repl.wait_for_replication(m1, m4)
-=======
-    time.sleep(sleep_time)
->>>>>>> 77da7ffa
 
     all_user = topo_m4.all_get_dsldapobject(TEST_ENTRY_DN, UserAccount)
     for u in all_user:
@@ -154,13 +150,9 @@
 
     log.info('Modifying entry {} - replace operation'.format(TEST_ENTRY_DN))
     test_user.replace('mail', '{}@greenhat.com'.format(TEST_ENTRY_NAME))
-<<<<<<< HEAD
     repl.wait_for_replication(m1, m2)
     repl.wait_for_replication(m1, m3)
     repl.wait_for_replication(m1, m4)
-=======
-    time.sleep(sleep_time)
->>>>>>> 77da7ffa
 
     all_user = topo_m4.all_get_dsldapobject(TEST_ENTRY_DN, UserAccount)
     for u in all_user:
@@ -168,13 +160,9 @@
 
     log.info('Modifying entry {} - delete operation'.format(TEST_ENTRY_DN))
     test_user.remove('mail', '{}@greenhat.com'.format(TEST_ENTRY_NAME))
-<<<<<<< HEAD
     repl.wait_for_replication(m1, m2)
     repl.wait_for_replication(m1, m3)
     repl.wait_for_replication(m1, m4)
-=======
-    time.sleep(sleep_time)
->>>>>>> 77da7ffa
 
     all_user = topo_m4.all_get_dsldapobject(TEST_ENTRY_DN, UserAccount)
     for u in all_user:
