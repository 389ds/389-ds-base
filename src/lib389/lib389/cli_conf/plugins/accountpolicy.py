--- conflicted
+++ resolved
@@ -21,12 +21,9 @@
     'limit_attr': 'limitattrname',
     'spec_attr': 'specattrname',
     'state_attr': 'stateattrname',
-<<<<<<< HEAD
     'login_history': 'lastLoginHistory',
-    'login_history_size': 'lastLoginHistorySize'
-=======
-    'check_all_state_attrs': 'checkallstateattrs',
->>>>>>> ea0ed1f5
+    'login_history_size': 'lastLoginHistorySize',
+    'check_all_state_attrs': 'checkallstateattrs'
 }
 
 
@@ -101,14 +98,11 @@
                              'are account policy configuration entries (specAttrName)')
     parser.add_argument('--state-attr',
                         help='Specifies the primary time attribute used to evaluate an account policy (stateAttrName)')
-<<<<<<< HEAD
     parser.add_argument('--login-history-size',
                         help='Specifies the number of login timestamps to store (lastLoginHistSize) )')
-=======
     parser.add_argument('--check-all-state-attrs', choices=['yes', 'no'], type=str.lower,
                         help="Check both state and alternate state attributes for account state")
 
->>>>>>> ea0ed1f5
 
 def create_parser(subparsers):
     accountpolicy = subparsers.add_parser('account-policy', help='Manage and configure Account Policy plugin')
