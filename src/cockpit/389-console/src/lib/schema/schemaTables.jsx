--- conflicted
+++ resolved
@@ -1,18 +1,5 @@
 import React from "react";
 import {
-<<<<<<< HEAD
-    DropdownButton,
-    MenuItem,
-    actionHeaderCellFormatter,
-    sortableHeaderCellFormatter,
-    tableCellFormatter,
-    noop
-} from "patternfly-react";
-import {
-    Button
-} from "@patternfly/react-core";
-import { DSTable } from "../dsTable.jsx";
-=======
     Grid,
     GridItem,
     Pagination,
@@ -31,7 +18,6 @@
     sortable,
     SortByDirection,
 } from '@patternfly/react-table';
->>>>>>> 13420e5c
 import PropTypes from "prop-types";
 
 class ObjectClassesTable extends React.Component {
@@ -207,75 +193,6 @@
                     disableActions: !user_defined
                 },
                 {
-<<<<<<< HEAD
-                    property: "actions",
-                    header: {
-                        label: "Actions",
-                        props: {
-                            index: 4,
-                            rowSpan: 1,
-                            colSpan: 1
-                        },
-                        formatters: [actionHeaderCellFormatter]
-                    },
-                    cell: {
-                        props: {
-                            index: 4
-                        },
-                        formatters: [
-                            (value, { rowData }) => {
-                                return [
-                                    <td key={rowData.name[0]}>
-                                        {rowData.x_origin === null ||
-                                        rowData.x_origin === undefined ||
-                                        rowData.x_origin.length == 0 ||
-                                        rowData.x_origin[0].toLowerCase() != "user defined" ? (
-                                            <Button
-                                                variant='primary'
-                                                onClick={() => {
-                                                    this.props.viewModalHandler(rowData);
-                                                }}
-                                            >
-                                                View Objectclass
-                                            </Button>
-                                        ) : (
-                                            <DropdownButton
-                                                id={rowData.name[0]}
-                                                bsStyle="default"
-                                                title="Choose Action..."
-                                                className="ds-schema-dropdown"
-                                            >
-                                                <MenuItem
-                                                    eventKey="1"
-                                                    className="ds-schema-dropdown"
-                                                    onClick={() => {
-                                                        this.props.editModalHandler(rowData);
-                                                    }}
-                                                >
-                                                    Edit ObjectClass
-                                                </MenuItem>
-                                                <MenuItem divider />
-                                                <MenuItem
-                                                    eventKey="2"
-                                                    className="ds-schema-dropdown"
-                                                    onClick={() => {
-                                                        this.props.deleteHandler(rowData.name[0]);
-                                                    }}
-                                                >
-                                                    Delete ObjectClass
-                                                </MenuItem>
-                                            </DropdownButton>
-                                        )}
-                                    </td>
-                                ];
-                            }
-                        ]
-                    }
-                }
-            ]
-        };
-        this.getColumns = this.getColumns.bind(this);
-=======
                     parent: count,
                     fullWidth: true,
                     cells: [{ title: this.getExpandedRow(row) }]
@@ -289,7 +206,6 @@
             value: value,
             page: 1,
         });
->>>>>>> 13420e5c
     }
 
     actions() {
@@ -565,75 +481,6 @@
                     disableActions: !user_defined
                 },
                 {
-<<<<<<< HEAD
-                    property: "actions",
-                    header: {
-                        label: "Actions",
-                        props: {
-                            index: 4,
-                            rowSpan: 1,
-                            colSpan: 1
-                        },
-                        formatters: [actionHeaderCellFormatter]
-                    },
-                    cell: {
-                        props: {
-                            index: 4
-                        },
-                        formatters: [
-                            (value, { rowData }) => {
-                                return [
-                                    <td key={rowData.name[0]}>
-                                        {rowData.x_origin === null ||
-                                        rowData.x_origin === undefined ||
-                                        rowData.x_origin.length == 0 ||
-                                        rowData.x_origin[0].toLowerCase() != "user defined" ? (
-                                            <Button
-                                                variant='primary'
-                                                onClick={() => {
-                                                    this.props.viewModalHandler(rowData);
-                                                }}
-                                            >
-                                                View Attribute
-                                            </Button>
-                                        ) : (
-                                            <DropdownButton
-                                                id={rowData.name[0]}
-                                                bsStyle="default"
-                                                title="Choose Action..."
-                                                className="ds-schema-dropdown"
-                                            >
-                                                <MenuItem
-                                                    eventKey="1"
-                                                    className="ds-schema-dropdown"
-                                                    onClick={() => {
-                                                        this.props.editModalHandler(rowData);
-                                                    }}
-                                                >
-                                                    Edit Attribute
-                                                </MenuItem>
-                                                <MenuItem divider />
-                                                <MenuItem
-                                                    eventKey="2"
-                                                    className="ds-schema-dropdown"
-                                                    onClick={() => {
-                                                        this.props.deleteHandler(rowData.name[0]);
-                                                    }}
-                                                >
-                                                    Delete Attribute
-                                                </MenuItem>
-                                            </DropdownButton>
-                                        )}
-                                    </td>
-                                ];
-                            }
-                        ]
-                    }
-                }
-            ]
-        };
-        this.getColumns = this.getColumns.bind(this);
-=======
                     parent: count,
                     cells: [{ title: this.getExpandedRow(row) }]
                 },
@@ -646,7 +493,6 @@
             value: value,
             page: 1,
         });
->>>>>>> 13420e5c
     }
 
     actions() {
