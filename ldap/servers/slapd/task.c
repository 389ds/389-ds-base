/** BEGIN COPYRIGHT BLOCK
 * Copyright (C) 2001 Sun Microsystems, Inc. Used by permission.
 * Copyright (C) 2005 Red Hat, Inc.
 * All rights reserved.
 *
 * License: GPL (version 3 or any later version).
 * See LICENSE for details.
 * END COPYRIGHT BLOCK **/

#ifdef HAVE_CONFIG_H
#include <config.h>
#endif

/*
 * directory online tasks (import, export, backup, restore)
 */

#include "slap.h"


/***********************************
 * Static Global Variables
 ***********************************/
/* don't panic, this is only used when creating new tasks or removing old
 * ones...
 */
static Slapi_Task *global_task_list = NULL;
static PRLock *global_task_lock = NULL;
static uint64_t shutting_down = 0;

/***********************************
 * Private Defines
 ***********************************/
#define TASK_BASE_DN "cn=tasks,cn=config"
#define TASK_IMPORT_DN "cn=import,cn=tasks,cn=config"
#define TASK_EXPORT_DN "cn=export,cn=tasks,cn=config"
#define TASK_BACKUP_DN "cn=backup,cn=tasks,cn=config"
#define TASK_RESTORE_DN "cn=restore,cn=tasks,cn=config"
#define TASK_INDEX_DN "cn=index,cn=tasks,cn=config"
#define TASK_UPGRADEDB_DN "cn=upgradedb,cn=tasks,cn=config"
#define TASK_TOMBSTONE_FIXUP_DN "cn=fixup tombstones,cn=tasks,cn=config"

#define TASK_LOG_NAME "nsTaskLog"
#define TASK_STATUS_NAME "nsTaskStatus"
#define TASK_EXITCODE_NAME "nsTaskExitCode"
#define TASK_PROGRESS_NAME "nsTaskCurrentItem"
#define TASK_WORK_NAME "nsTaskTotalItems"
#define TASK_DATE_NAME "nsTaskCreated"
#define TASK_WARNING_NAME "nsTaskWarning"

#define DEFAULT_TTL "3600"                        /* seconds */
#define TASK_SYSCONFIG_FILE_ATTR "sysconfigfile" /* sysconfig reload task file attr */
#define TASK_SYSCONFIG_LOGCHANGES_ATTR "logchanges"
#define TASK_TOMBSTONE_FIXUP "fixup tombstones task"
#define TASK_TOMBSTONE_FIXUP_BACKEND "backend"
#define TASK_TOMBSTONE_FIXUP_SUFFIX "suffix"
#define TASK_TOMBSTONE_FIXUP_STRIPCSN "stripcsn"
#define TASK_DES2AES "des2aes task"


#define LOG_BUFFER 256
/* if the cumul. log gets larger than this, it's truncated: */
#define MAX_SCROLLBACK_BUFFER 8192

#define NEXTMOD(_type, _val)                                                    \
    do {                                                                        \
        modlist[cur].mod_op = LDAP_MOD_REPLACE;                                 \
        modlist[cur].mod_type = (_type);                                        \
        modlist[cur].mod_values = (char **)slapi_ch_malloc(2 * sizeof(char *)); \
        modlist[cur].mod_values[0] = (_val);                                    \
        modlist[cur].mod_values[1] = NULL;                                      \
        mod[cur] = &modlist[cur];                                               \
        cur++;                                                                  \
    } while (0)


/***********************************
 * Static Function Prototypes
 ***********************************/
static Slapi_Task *new_task(const char *dn, void *plugin);
static void destroy_task(time_t when, void *arg);
static int task_modify(Slapi_PBlock *pb, Slapi_Entry *e, Slapi_Entry *eAfter, int *returncode, char *returntext, void *arg);
static int task_deny(Slapi_PBlock *pb, Slapi_Entry *e, Slapi_Entry *eAfter, int *returncode, char *returntext, void *arg);
static void task_generic_destructor(Slapi_Task *task);
static Slapi_Entry *get_internal_entry(Slapi_PBlock *pb, char *dn);
static void modify_internal_entry(char *dn, LDAPMod **mods);
static void fixup_tombstone_task_destructor(Slapi_Task *task);
static void task_des2aes_thread(void *arg);
static void des2aes_task_destructor(Slapi_Task *task);


/***********************************
 * Public Functions
 ***********************************/
/*
 * slapi_new_task: create a new task, fill in DN, and setup modify callback
 * argument:
 *     dn: task dn
 * result:
 *     Success: Slapi_Task object
 *     Failure: NULL
 */
Slapi_Task *
slapi_new_task(const char *dn)
{
    return new_task(dn, NULL);
}

Slapi_Task *
slapi_plugin_new_task(const char *dn, void *plugin)
{
    return new_task(dn, plugin);
}

/* slapi_destroy_task: destroy a task
 * argument:
 *     task: task to destroy
 * result:
 *     none
 */
void
slapi_destroy_task(void *arg)
{
    if (arg) {
        destroy_task(1, arg);
    }
}

/*
 * Sets the initial task state and updated status
 */
void
slapi_task_begin(Slapi_Task *task, int total_work)
{
    if (task) {
        task->task_work = total_work;
        task->task_progress = 0;
        task->task_state = SLAPI_TASK_RUNNING;
        slapi_task_status_changed(task);
    }
}

/*
 * Increments task progress and updates status
 */
void
slapi_task_inc_progress(Slapi_Task *task)
{
    if (task) {
        task->task_progress++;
        slapi_task_status_changed(task);
    }
}

/*
 * Sets completed task state and updates status
 */
void
slapi_task_finish(Slapi_Task *task, int rc)
{
    if (task) {
        task->task_exitcode = rc;
        task->task_state = SLAPI_TASK_FINISHED;
        slapi_plugin_op_finished(task->origin_plugin);
        slapi_task_status_changed(task);
    }
}

/*
 * Cancels a task
 */
void
slapi_task_cancel(Slapi_Task *task, int rc)
{
    if (task) {
        task->task_exitcode = rc;
        task->task_state = SLAPI_TASK_CANCELLED;
        slapi_task_status_changed(task);
    }
}

/*
 * Get the current state of a task
 */
int
slapi_task_get_state(Slapi_Task *task)
{
    if (task) {
        return task->task_state;
    }

    return 0; /* return value not currently used */
}

/* this changes the 'nsTaskStatus' value, which is transient (anything logged
 * here wipes out any previous status)
 */
void
slapi_task_log_status(Slapi_Task *task, char *format, ...)
{
    va_list ap;

    if (task == NULL) {
        slapi_log_err(SLAPI_LOG_ERR, "slapi_task_log_status",
                      "Slapi_Task is NULL, can not log status\n");
        return;
    }
    if (!task->task_status)
        task->task_status = (char *)slapi_ch_malloc(10 * LOG_BUFFER);
    if (!task->task_status)
        return; /* out of memory? */

    va_start(ap, format);
    PR_vsnprintf(task->task_status, (10 * LOG_BUFFER), format, ap);
    va_end(ap);
    slapi_task_status_changed(task);
}

void
slapi_task_log_notice_ext(Slapi_Task *task, char *format, va_list ap)
{
    char buffer[LOG_BUFFER];
    size_t len;

    PR_vsnprintf(buffer, LOG_BUFFER, format, ap);

    PR_ASSERT(task->task_log_lock);
    PR_Lock(task->task_log_lock);
    len = 2 + strlen(buffer) + (task->task_log ? strlen(task->task_log) : 0);
    if ((len > MAX_SCROLLBACK_BUFFER) && task->task_log) {
        size_t i;
        char *newbuf;

        /* start from middle of buffer, and find next linefeed */
        i = strlen(task->task_log) / 2;
        while (task->task_log[i] && (task->task_log[i] != '\n'))
            i++;
        if (task->task_log[i])
            i++;
        len = strlen(task->task_log) - i + 2 + strlen(buffer);
        newbuf = (char *)slapi_ch_malloc(len);
        strcpy(newbuf, task->task_log + i);
        slapi_ch_free((void **)&task->task_log);
        task->task_log = newbuf;
    } else {
        if (!task->task_log) {
            task->task_log = (char *)slapi_ch_malloc(len);
            task->task_log[0] = 0;
        } else {
            task->task_log = (char *)slapi_ch_realloc(task->task_log, len);
        }
    }

    if (task->task_log[0])
        strcat(task->task_log, "\n");
    strcat(task->task_log, buffer);
    PR_Unlock(task->task_log_lock);

    slapi_task_status_changed(task);
}

void
slapi_task_log_status_ext(Slapi_Task *task, char *format, va_list ap)
{
    if (!task->task_status)
        task->task_status = (char *)slapi_ch_malloc(10 * LOG_BUFFER);
    if (!task->task_status)
        return; /* out of memory? */

    PR_vsnprintf(task->task_status, (10 * LOG_BUFFER), format, ap);
    slapi_task_status_changed(task);
}

/* this adds a line to the 'nsTaskLog' value, which is cumulative (anything
 * logged here is added to the end)
 */
void
slapi_task_log_notice(Slapi_Task *task, char *format, ...)
{
    va_list ap;
    char buffer[LOG_BUFFER];
    size_t len;

    if (task == NULL) {
        return;
    }

    va_start(ap, format);
    PR_vsnprintf(buffer, LOG_BUFFER, format, ap);
    va_end(ap);

    PR_ASSERT(task->task_log_lock);
    PR_Lock(task->task_log_lock);
    len = 2 + strlen(buffer) + (task->task_log ? strlen(task->task_log) : 0);
    if ((len > MAX_SCROLLBACK_BUFFER) && task->task_log) {
        size_t i;
        char *newbuf;

        /* start from middle of buffer, and find next linefeed */
        i = strlen(task->task_log) / 2;
        while (task->task_log[i] && (task->task_log[i] != '\n'))
            i++;
        if (task->task_log[i])
            i++;
        len = strlen(task->task_log) - i + 2 + strlen(buffer);
        newbuf = (char *)slapi_ch_malloc(len);
        strcpy(newbuf, task->task_log + i);
        slapi_ch_free((void **)&task->task_log);
        task->task_log = newbuf;
    } else {
        if (!task->task_log) {
            task->task_log = (char *)slapi_ch_malloc(len);
            task->task_log[0] = 0;
        } else {
            task->task_log = (char *)slapi_ch_realloc(task->task_log, len);
        }
    }

    if (task->task_log[0]) {
        strcat(task->task_log, "\n");
    }
    strcat(task->task_log, buffer);
    PR_Unlock(task->task_log_lock);

    slapi_task_status_changed(task);
}

/* update attributes in the entry under "cn=tasks" to match the current
 * status of the task. */
void
slapi_task_status_changed(Slapi_Task *task)
{
    LDAPMod modlist[20];
    LDAPMod *mod[20];
    int cur = 0, i;
    char s1[20], s2[20], s3[20], s4[20];

    if (shutting_down) {
        /* don't care about task status updates anymore */
        return;
    }

    PR_ASSERT(task->task_log_lock);
    PR_Lock(task->task_log_lock);
    NEXTMOD(TASK_LOG_NAME, task->task_log);
    NEXTMOD(TASK_STATUS_NAME, task->task_status);
    sprintf(s1, "%d", task->task_exitcode);
    sprintf(s2, "%d", task->task_progress);
    sprintf(s3, "%d", task->task_work);
    sprintf(s4, "%d", task->task_warn);
    NEXTMOD(TASK_PROGRESS_NAME, s2);
    NEXTMOD(TASK_WORK_NAME, s3);
    NEXTMOD(TASK_DATE_NAME, task->task_date);
    NEXTMOD(TASK_WARNING_NAME, s4);
    /* only add the exit code when the job is done */
    if ((task->task_state == SLAPI_TASK_FINISHED) ||
        (task->task_state == SLAPI_TASK_CANCELLED)) {
        NEXTMOD(TASK_EXITCODE_NAME, s1);
        /* make sure the console can tell the task has ended */
        if (task->task_progress != task->task_work) {
            task->task_progress = task->task_work;
        }
    }

    mod[cur] = NULL;
    modify_internal_entry(task->task_dn, mod);

    for (i = 0; i < cur; i++) {
        slapi_ch_free((void **)&modlist[i].mod_values);
    }

    PR_Unlock(task->task_log_lock);

    /*
     * Removed (task->task_state == SLAPI_TASK_CANCELLED) from
     * task_state checking to fix bz 515805.
     */
    if ((task->task_state == SLAPI_TASK_FINISHED) &&
        !(task->task_flags & SLAPI_TASK_DESTROYING)) {
        Slapi_PBlock *pb = slapi_pblock_new();
        Slapi_Entry *e;
        int ttl;

        if ((e = get_internal_entry(pb, task->task_dn))) {
            ttl = atoi(slapi_fetch_attr(e, "ttl", DEFAULT_TTL));
            if (ttl > (24*3600))
                ttl = (24*3600); /* be reasonable, allow to check task status not longer than one day  */
            task->task_flags |= SLAPI_TASK_DESTROYING;
            /* queue an event to destroy the state info */
            slapi_eq_once(destroy_task, (void *)task, slapi_current_rel_time_t() + ttl);
        }
        slapi_free_search_results_internal(pb);
        slapi_pblock_destroy(pb);
    }
}

/*
 * Stash some opaque task specific data in the task for later use.
 */
void
slapi_task_set_data(Slapi_Task *task, void *data)
{
    if (task) {
        task->task_private = data;
    }
}

/*
 * Retrieve some opaque task specific data from the task.
 */
void *
slapi_task_get_data(Slapi_Task *task)
{
    if (task) {
        return task->task_private;
    }

    return NULL; /* return value not currently used */
}

/*
 * Increment the task reference count
 */
void
slapi_task_inc_refcount(Slapi_Task *task)
{
    if (task) {
        task->task_refcount++;
    }
}

/*
 * Decrement the task reference count
 */
void
slapi_task_dec_refcount(Slapi_Task *task)
{
    if (task) {
        task->task_refcount--;
    }
}

/*
 * Returns the task reference count
 */
int
slapi_task_get_refcount(Slapi_Task *task)
{
    if (task) {
        return task->task_refcount;
    }

    return 0; /* return value not currently used */
}

/*
 * Return task warning
 */
int
slapi_task_get_warning(Slapi_Task *task)
{
    if (task) {
        return task->task_warn;
    }

    return 0; /* return value not currently used */
}

/*
 * Set task warning
 */
void
slapi_task_set_warning(Slapi_Task *task, task_warning warn)
{
    if (task) {
<<<<<<< HEAD
        task->task_warn |= warn;
=======
        return task->task_warn |= warn;
>>>>>>> 5a3a6e50
    }
}

int
slapi_plugin_task_unregister_handler(const char *name, dseCallbackFn func)
{
    char *base = NULL;
    int rc = 0;

    base = slapi_create_dn_string("cn=%s,%s", name, TASK_BASE_DN);

    slapi_config_remove_callback(SLAPI_OPERATION_ADD, DSE_FLAG_PREOP, base,
                                 LDAP_SCOPE_SUBTREE, "(objectclass=*)", func);
    slapi_config_remove_callback(SLAPI_OPERATION_MODIFY, DSE_FLAG_PREOP,
                                 base, LDAP_SCOPE_BASE, "(objectclass=*)", task_deny);
    slapi_config_remove_callback(SLAPI_OPERATION_DELETE, DSE_FLAG_PREOP,
                                 base, LDAP_SCOPE_BASE, "(objectclass=*)", task_deny);
    slapi_ch_free_string(&base);

    return rc;
}

int
slapi_plugin_task_register_handler(const char *name, dseCallbackFn func, Slapi_PBlock *plugin_pb)
{
    Slapi_PBlock *add_pb = NULL;
    Slapi_Operation *op;
    LDAPMod *mods[3];
    LDAPMod mod[3];
    const char *objectclass[3];
    const char *cnvals[2];
    char *dn = NULL;
    int ret = -1;
    int x;

    dn = slapi_create_dn_string("cn=%s,%s", name, TASK_BASE_DN);
    if (NULL == dn) {
        slapi_log_err(SLAPI_LOG_ERR, "slapi_plugin_task_register_handler",
                      "failed to create task dn for %s\n", name);
        return ret;
    }

    add_pb = slapi_pblock_new();
    if (add_pb == NULL) {
        goto out;
    }

    /* this is painful :( */
    mods[0] = &mod[0];
    mod[0].mod_op = LDAP_MOD_ADD;
    mod[0].mod_type = "objectClass";
    mod[0].mod_values = (char **)objectclass;
    objectclass[0] = "top";
    objectclass[1] = "extensibleObject";
    objectclass[2] = NULL;
    mods[1] = &mod[1];
    mod[1].mod_op = LDAP_MOD_ADD;
    mod[1].mod_type = "cn";
    mod[1].mod_values = (char **)cnvals;
    cnvals[0] = name;
    cnvals[1] = NULL;
    mods[2] = NULL;
    slapi_add_internal_set_pb(add_pb, dn, mods, NULL,
                              plugin_get_default_component_id(), 0);
    x = 1;
    slapi_pblock_set(add_pb, SLAPI_DSE_DONT_WRITE_WHEN_ADDING, &x);
    /* Make sure these adds don't appear in the audit and change logs */
    slapi_pblock_get(add_pb, SLAPI_OPERATION, &op);
    operation_set_flag(op, OP_FLAG_ACTION_NOLOG);

    slapi_add_internal_pb(add_pb);
    slapi_pblock_get(add_pb, SLAPI_PLUGIN_INTOP_RESULT, &x);
    if ((x != LDAP_SUCCESS) && (x != LDAP_ALREADY_EXISTS)) {
        slapi_log_err(SLAPI_LOG_ERR,
                      "slapi_plugin_task_register_handler", "Can't create task node '%s' (error %d)\n",
                      name, x);
        ret = x;
        goto out;
    }

    /* register add callback */
    slapi_config_register_callback_plugin(SLAPI_OPERATION_ADD, DSE_FLAG_PREOP,
                                          dn, LDAP_SCOPE_SUBTREE, "(objectclass=*)", func, plugin_pb, plugin_pb);
    /* deny modify/delete of the root task entry */
    slapi_config_register_callback(SLAPI_OPERATION_MODIFY, DSE_FLAG_PREOP,
                                   dn, LDAP_SCOPE_BASE, "(objectclass=*)", task_deny, NULL);
    slapi_config_register_callback(SLAPI_OPERATION_DELETE, DSE_FLAG_PREOP,
                                   dn, LDAP_SCOPE_BASE, "(objectclass=*)", task_deny, NULL);

    ret = 0;

out:
    slapi_ch_free_string(&dn);
    if (add_pb) {
        slapi_pblock_destroy(add_pb);
    }
    return ret;
}

/* name is, for example, "import" */
int
slapi_task_register_handler(const char *name, dseCallbackFn func)
{
    return slapi_plugin_task_register_handler(name, func, NULL);
}

void
slapi_task_set_destructor_fn(Slapi_Task *task, TaskCallbackFn func)
{
    if (task) {
        task->destructor = func;
    }
}

void
slapi_task_set_cancel_fn(Slapi_Task *task, TaskCallbackFn func)
{
    if (task) {
        task->cancel = func;
    }
}


/***********************************
 * Static Helper Functions
 ***********************************/
/* create a new task, fill in DN, and setup modify callback */
static Slapi_Task *
new_task(const char *rawdn, void *plugin)
{
    Slapi_Task *task = NULL;
    char *dn = NULL;

    if (rawdn == NULL || shutting_down) {
        return NULL;
    }

    dn = slapi_create_dn_string("%s", rawdn);
    if (NULL == dn) {
        slapi_log_err(SLAPI_LOG_ERR, "new_task", "Invalid task dn: %s\n", rawdn);
        return NULL;
    }
    task = (Slapi_Task *)slapi_ch_calloc(1, sizeof(Slapi_Task));

    task->task_log_lock = PR_NewLock();
    PR_ASSERT(task->task_log_lock);

    if (task->task_log_lock == NULL) {
        /* Failed to allocate! Uh Oh! */
        slapi_ch_free((void **)&task);
        slapi_ch_free_string(&dn);
        slapi_log_err(SLAPI_LOG_ERR, "new_task", "Unable to allocate task lock for: %s\n", rawdn);
        return NULL;
    }

    /* Set the task creation time */
    slapi_timestamp_utc_hr(task->task_date, SLAPI_TIMESTAMP_BUFSIZE);

    /* Now take our lock to setup everything correctly. */
    PR_Lock(task->task_log_lock);

    PR_Lock(global_task_lock);
    if (shutting_down) {
        /* Abort!  Free everything and return NULL */
        PR_Unlock(task->task_log_lock);
        PR_Unlock(global_task_lock);
        PR_DestroyLock(task->task_log_lock);
        slapi_ch_free((void **)&task);
        slapi_ch_free_string(&dn);
        slapi_log_err(SLAPI_LOG_ERR, "new_task", "Server is shutting down, aborting task: %s\n", rawdn);
        return NULL;
    }
    task->next = global_task_list;
    global_task_list = task;
    PR_Unlock(global_task_lock);
    task->task_dn = dn;
    task->task_state = SLAPI_TASK_SETUP;
    task->task_flags = SLAPI_TASK_RUNNING_AS_TASK;
    task->destructor = NULL;
    task->cancel = NULL;
    task->task_private = NULL;
    task->origin_plugin = plugin;
    slapi_plugin_op_started(task->origin_plugin);

    slapi_config_register_callback(SLAPI_OPERATION_MODIFY, DSE_FLAG_PREOP, dn,
                                   LDAP_SCOPE_BASE, "(objectclass=*)", task_modify, (void *)task);
    slapi_config_register_callback(SLAPI_OPERATION_DELETE, DSE_FLAG_PREOP, dn,
                                   LDAP_SCOPE_BASE, "(objectclass=*)", task_deny, NULL);
    /* don't add entries under this one */

    PR_Unlock(task->task_log_lock);

    return task;
}

/* called by the event queue to destroy a task */
static void
destroy_task(time_t when, void *arg)
{
    Slapi_Task *task = (Slapi_Task *)arg;
    Slapi_Task *t1;
    Slapi_PBlock *pb;

    if (task == NULL)
        return;

    pb = slapi_pblock_new();

    /* Call the custom destructor callback if one was provided,
     * then perform the internal task destruction. */
    if (task->destructor != NULL) {
        (*task->destructor)(task);
    }

    task_generic_destructor(task);

    /* if when == 0, we're already locked (called during shutdown) */
    if (when != 0) {
        PR_Lock(global_task_lock);
    }
    if (global_task_list == task) {
        global_task_list = task->next;
    } else {
        for (t1 = global_task_list; t1; t1 = t1->next) {
            if (t1->next == task) {
                t1->next = task->next;
                break;
            }
        }
    }
    if (when != 0) {
        PR_Unlock(global_task_lock);
    }

    slapi_config_remove_callback(SLAPI_OPERATION_MODIFY, DSE_FLAG_PREOP,
                                 task->task_dn, LDAP_SCOPE_BASE, "(objectclass=*)", task_modify);
    slapi_config_remove_callback(SLAPI_OPERATION_DELETE, DSE_FLAG_PREOP,
                                 task->task_dn, LDAP_SCOPE_BASE, "(objectclass=*)", task_deny);
    slapi_delete_internal_set_pb(pb, task->task_dn, NULL, NULL,
                                 (void *)plugin_get_default_component_id(), 0);

    slapi_delete_internal_pb(pb);
    slapi_pblock_destroy(pb);

    slapi_ch_free_string(&task->task_dn);
    slapi_ch_free((void **)&task);
}

/* supply the pblock, destroy it when you're done */
static Slapi_Entry *
get_internal_entry(Slapi_PBlock *pb, char *dn)
{
    Slapi_Entry **entries = NULL;
    int ret = 0;

    slapi_search_internal_set_pb(pb, dn, LDAP_SCOPE_BASE, "(objectclass=*)",
                                 NULL, 0, NULL, NULL, (void *)plugin_get_default_component_id(), 0);
    slapi_search_internal_pb(pb);
    slapi_pblock_get(pb, SLAPI_PLUGIN_INTOP_RESULT, &ret);
    if (ret != LDAP_SUCCESS) {
        slapi_log_err(SLAPI_LOG_WARNING, "get_internal_entry",
                      "Can't find task entry '%s'\n", dn);
        return NULL;
    }

    slapi_pblock_get(pb, SLAPI_PLUGIN_INTOP_SEARCH_ENTRIES, &entries);
    if ((NULL == entries) || (NULL == entries[0])) {
        slapi_log_err(SLAPI_LOG_WARNING, "get_internal_entry",
                      "Can't find task entry '%s'\n", dn);
        return NULL;
    }
    return entries[0];
}

static void
modify_internal_entry(char *dn, LDAPMod **mods)
{
    int ret = 0;
    int tries = 0;
    int dont_write_file = 1;

    do {
        Slapi_Operation *op;
        Slapi_PBlock *pb = slapi_pblock_new();

        slapi_modify_internal_set_pb(pb, dn, mods, NULL, NULL,
                                     (void *)plugin_get_default_component_id(), 0);

        /* all modifications to the cn=tasks subtree are transient --
         * we erase them all when the server starts up next time, so there's
         * no need to save them in the dse file.
         */

        slapi_pblock_set(pb, SLAPI_DSE_DONT_WRITE_WHEN_ADDING, &dont_write_file);
        /* Make sure these mods are not logged in audit or changelog */
        slapi_pblock_get(pb, SLAPI_OPERATION, &op);
        operation_set_flag(op, OP_FLAG_ACTION_NOLOG);

        slapi_modify_internal_pb(pb);
        slapi_pblock_get(pb, SLAPI_PLUGIN_INTOP_RESULT, &ret);
        if (ret != LDAP_SUCCESS) {
            /* could be waiting for another thread to finish adding this
             * entry -- try at least 3 times before giving up.
             */
            tries++;
            if (tries == 3) {
                slapi_log_err(SLAPI_LOG_WARNING, "modify_internal_entry", "Can't modify task "
                                                                          "entry '%s'; %s (%d)\n",
                              dn, ldap_err2string(ret), ret);
                slapi_pblock_destroy(pb);
                return;
            }
            DS_Sleep(PR_SecondsToInterval(1));
        }

        slapi_pblock_destroy(pb);
    } while (ret != LDAP_SUCCESS);
}

static void
task_generic_destructor(Slapi_Task *task)
{

    PR_ASSERT(task->task_log_lock);
    PR_Lock(task->task_log_lock);
    if (task->task_log) {
        slapi_ch_free((void **)&task->task_log);
    }
    if (task->task_status) {
        slapi_ch_free((void **)&task->task_status);
    }
    PR_Unlock(task->task_log_lock);
    PR_DestroyLock(task->task_log_lock);
    task->task_log_lock = NULL;
    task->task_log = task->task_status = NULL;
}


/**********  actual task callbacks  **********/


static int
task_deny(Slapi_PBlock *pb,
          Slapi_Entry *e __attribute__((unused)),
          Slapi_Entry *eAfter __attribute__((unused)),
          int *returncode,
          char *returntext __attribute__((unused)),
          void *arg __attribute__((unused)))
{
    /* internal operations (conn=NULL) are allowed to do whatever they want */
    Connection *pb_conn = NULL;
    slapi_pblock_get(pb, SLAPI_CONNECTION, &pb_conn);

    if (pb_conn == NULL) {
        *returncode = LDAP_SUCCESS;
        return SLAPI_DSE_CALLBACK_OK;
    }

    *returncode = LDAP_UNWILLING_TO_PERFORM;
    return SLAPI_DSE_CALLBACK_ERROR;
}

static int
task_modify(Slapi_PBlock *pb,
            Slapi_Entry *e __attribute__((unused)),
            Slapi_Entry *eAfter,
            int *returncode,
            char *returntext __attribute__((unused)),
            void *arg)
{
    Slapi_Task *task = (Slapi_Task *)arg;
    LDAPMod **mods;
    int i;

    /* the connection block will be NULL for internal operations */
    Connection *pb_conn = NULL;
    slapi_pblock_get(pb, SLAPI_CONNECTION, &pb_conn);
    if (pb_conn == NULL) {
        *returncode = LDAP_SUCCESS;
        return SLAPI_DSE_CALLBACK_OK;
    }

    /* ignore eAfter, just scan the mods for anything unacceptable */
    slapi_pblock_get(pb, SLAPI_MODIFY_MODS, &mods);
    for (i = 0; (mods != NULL) && (mods[i] != NULL); i++) {
        /* for some reason, "modifiersName" and "modifyTimestamp" are
         * stuck in by the server */
        if ((strcasecmp(mods[i]->mod_type, "ttl") != 0) &&
            (strcasecmp(mods[i]->mod_type, "nsTaskCancel") != 0) &&
            !slapi_attr_is_last_mod(mods[i]->mod_type)) {
            /* you aren't allowed to change this! */
            *returncode = LDAP_UNWILLING_TO_PERFORM;
            return SLAPI_DSE_CALLBACK_ERROR;
        }
    }

    /* okay, we've decided to accept these changes.  now look at the new
     * entry and absorb any new values.
     */
    if (strcasecmp(slapi_fetch_attr(eAfter, "nsTaskCancel", "false"), "true") == 0) {
        /* cancel this task, if not already */
        if (task->task_state != SLAPI_TASK_CANCELLED) {
            task->task_state = SLAPI_TASK_CANCELLED;
            if (task->cancel) {
                (*task->cancel)(task);
                slapi_log_err(SLAPI_LOG_INFO, "task_modify", "Canceling task '%s'\n",
                              slapi_fetch_attr(eAfter, "cn", "?"));
            }
        }
    }
    /* we fetch ttl from the entry when it's needed */

    *returncode = LDAP_SUCCESS;
    return SLAPI_DSE_CALLBACK_OK;
}

static int
task_import_add(Slapi_PBlock *pb __attribute__((unused)),
                Slapi_Entry *e,
                Slapi_Entry *eAfter __attribute__((unused)),
                int *returncode,
                char *returntext __attribute__((unused)),
                void *arg __attribute__((unused)))
{
    Slapi_Attr *attr;
    Slapi_Value *val = NULL;
    Slapi_Backend *be = NULL;
    const char *instance_name;
    char **ldif_file = NULL, **include = NULL, **exclude = NULL;
    int idx, rv = 0;
    const char *do_attr_indexes, *uniqueid_kind_str;
    int uniqueid_kind = SLAPI_UNIQUEID_GENERATE_TIME_BASED;
    Slapi_Task *task;
    char *nameFrombe_name = NULL;
    const char *encrypt_on_import = NULL;

    if (slapi_entry_attr_get_ref(e, "cn") == NULL) {
        *returncode = LDAP_OBJECT_CLASS_VIOLATION;
        return SLAPI_DSE_CALLBACK_ERROR;
    }
    instance_name = slapi_entry_attr_get_ref(e, "nsInstance");

    encrypt_on_import = slapi_entry_attr_get_ref(e, "nsImportEncrypt");

    /* include/exclude suffixes */
    if (slapi_entry_attr_find(e, "nsIncludeSuffix", &attr) == 0) {
        for (idx = slapi_attr_first_value(attr, &val);
             idx >= 0; idx = slapi_attr_next_value(attr, idx, &val)) {
            rv = charray_normdn_add(&include,
                                    (char *)slapi_value_get_string(val),
                                    "nsIncludeSuffix");
            if (rv < 0) {
                *returncode = LDAP_PARAM_ERROR;
                return SLAPI_DSE_CALLBACK_ERROR;
            }
        }
    }
    if (slapi_entry_attr_find(e, "nsExcludeSuffix", &attr) == 0) {
        for (idx = slapi_attr_first_value(attr, &val);
             idx >= 0; idx = slapi_attr_next_value(attr, idx, &val)) {
            rv = charray_normdn_add(&exclude,
                                    (char *)slapi_value_get_string(val),
                                    "nsExcludeSuffix");
            if (rv < 0) {
                *returncode = LDAP_PARAM_ERROR;
                return SLAPI_DSE_CALLBACK_ERROR;
            }
        }
    }

    /*
     * if instance is given, just use it to get the backend.
     * otherwise, we use included/excluded suffix list to specify a backend.
     */
    if (NULL == instance_name) {
        char **instances = NULL;
        char **ip;
        int counter;

        if (slapi_lookup_instance_name_by_suffixes(include, exclude,
                                                   &instances) < 0) {
            slapi_log_err(SLAPI_LOG_ERR,
                          "task_import_add", "No backend instance is specified.\n");
            *returncode = LDAP_OBJECT_CLASS_VIOLATION;
            return SLAPI_DSE_CALLBACK_ERROR;
        }

        if (instances) {
            for (ip = instances, counter = 0; ip && *ip; ip++, counter++)
                ;

            if (counter == 1) {
                instance_name = slapi_ch_strdup(*instances);
                nameFrombe_name = (char *)instance_name;
                charray_free(instances);
            } else if (counter == 0) {
                slapi_log_err(SLAPI_LOG_ERR,
                              "task_import_add", "No backend instance is specified.\n");
                *returncode = LDAP_OBJECT_CLASS_VIOLATION;
                return SLAPI_DSE_CALLBACK_ERROR;
            } else {
                slapi_log_err(SLAPI_LOG_ERR,
                              "task_import_add", "Multiple backend instances are specified: "
                                                 "%s, %s, ...\n",
                              instances[0], instances[1]);
                *returncode = LDAP_OBJECT_CLASS_VIOLATION;
                return SLAPI_DSE_CALLBACK_ERROR;
            }
        } else {
            *returncode = LDAP_OBJECT_CLASS_VIOLATION;
            return SLAPI_DSE_CALLBACK_ERROR;
        }
    }

    /* lookup the backend */
    be = slapi_be_select_by_instance_name(instance_name);
    if (be == NULL) {
        slapi_log_err(SLAPI_LOG_ERR, "task_import_add", "Can't import to nonexistent backend %s\n",
                      instance_name);
        slapi_ch_free_string(&nameFrombe_name);
        *returncode = LDAP_NO_SUCH_OBJECT;
        return SLAPI_DSE_CALLBACK_ERROR;
    }

    /* refuse to do an import on pre-V3 plugins.  plugin api V3 is the one
     * for DS 5.0 where the import/export stuff changed a lot.
     */
    if (!SLAPI_PLUGIN_IS_V3(be->be_database)) {
        slapi_log_err(SLAPI_LOG_ERR, "task_import_add", "Can't perform an import with pre-V3 "
                                                        "backend plugin %s\n",
                      be->be_database->plg_name);
        *returncode = LDAP_UNWILLING_TO_PERFORM;
        slapi_ch_free_string(&nameFrombe_name);
        return SLAPI_DSE_CALLBACK_ERROR;
    }
    if (be->be_database->plg_ldif2db == NULL) {
        slapi_log_err(SLAPI_LOG_ERR, "task_import_add", "No ldif2db function defined for "
                                                        "backend %s\n",
                      be->be_database->plg_name);
        *returncode = LDAP_UNWILLING_TO_PERFORM;
        slapi_ch_free_string(&nameFrombe_name);
        return SLAPI_DSE_CALLBACK_ERROR;
    }

    /* get ldif filenames -- from here on, memory has been allocated */
    if (slapi_entry_attr_find(e, "nsFilename", &attr) != 0) {
        *returncode = LDAP_OBJECT_CLASS_VIOLATION;
        slapi_ch_free_string(&nameFrombe_name);
        return SLAPI_DSE_CALLBACK_ERROR;
    }
    for (idx = slapi_attr_first_value(attr, &val);
         idx >= 0; idx = slapi_attr_next_value(attr, idx, &val)) {
        charray_add(&ldif_file, slapi_ch_strdup(slapi_value_get_string(val)));
    }

    do_attr_indexes = slapi_fetch_attr(e, "nsImportIndexAttrs", "true");
    uniqueid_kind_str = slapi_entry_attr_get_ref(e, "nsUniqueIdGenerator");
    if (uniqueid_kind_str != NULL) {
        if (strcasecmp(uniqueid_kind_str, "none") == 0) {
            uniqueid_kind = SLAPI_UNIQUEID_GENERATE_NONE;
        } else if (strcasecmp(uniqueid_kind_str, "deterministic") == 0) {
            uniqueid_kind = SLAPI_UNIQUEID_GENERATE_NAME_BASED;
        } else {
            /* default - time based */
            uniqueid_kind = SLAPI_UNIQUEID_GENERATE_TIME_BASED;
        }
    }

    /* allocate new task now */
    task = slapi_new_task(slapi_entry_get_ndn(e));
    if (task == NULL) {
        slapi_log_err(SLAPI_LOG_ERR, "task_import_add", "Unable to allocate new task!\n");
        rv = LDAP_OPERATIONS_ERROR;
        goto out;
    }


    Slapi_PBlock *mypb = slapi_pblock_new();
    slapi_pblock_set(mypb, SLAPI_BACKEND, be);
    slapi_pblock_set(mypb, SLAPI_PLUGIN, be->be_database);

    int32_t removedupvals = atoi(slapi_fetch_attr(e, "nsImportChunkSize", "0"));
    slapi_pblock_set(mypb, SLAPI_LDIF2DB_REMOVEDUPVALS, &removedupvals);

    int32_t noattrindexes = !(strcasecmp(do_attr_indexes, "true") == 0);
    slapi_pblock_set(mypb, SLAPI_LDIF2DB_NOATTRINDEXES, &noattrindexes);

    slapi_pblock_set(mypb, SLAPI_LDIF2DB_GENERATE_UNIQUEID, &uniqueid_kind);

    char *namespaceid = (char *)slapi_entry_attr_get_ref(e, "nsUniqueIdGeneratorNamespace");
    slapi_pblock_set(mypb, SLAPI_LDIF2DB_NAMESPACEID, namespaceid);

    slapi_pblock_set(mypb, SLAPI_BACKEND_INSTANCE_NAME, (void *)instance_name);
    slapi_pblock_set(mypb, SLAPI_LDIF2DB_FILE, ldif_file);
    slapi_pblock_set(mypb, SLAPI_LDIF2DB_INCLUDE, include);
    slapi_pblock_set(mypb, SLAPI_LDIF2DB_EXCLUDE, exclude);
    slapi_pblock_set(mypb, SLAPI_BACKEND_TASK, task);
    int32_t task_flags = SLAPI_TASK_RUNNING_AS_TASK;
    slapi_pblock_set(mypb, SLAPI_TASK_FLAGS, &task_flags);

    if (NULL != encrypt_on_import && 0 == strcasecmp(encrypt_on_import, "true")) {
        int32_t encrypt_on_import = 1;
        slapi_pblock_set(mypb, SLAPI_LDIF2DB_ENCRYPT, &encrypt_on_import);
    }

    rv = (be->be_database->plg_ldif2db)(mypb);
    if (rv == 0) {
        slapi_entry_attr_set_charptr(e, TASK_LOG_NAME, "");
        slapi_entry_attr_set_charptr(e, TASK_STATUS_NAME, "");
        slapi_entry_attr_set_int(e, TASK_PROGRESS_NAME, task->task_progress);
        slapi_entry_attr_set_int(e, TASK_WORK_NAME, task->task_work);
    }
    slapi_pblock_destroy(mypb);

out:
    slapi_ch_free_string(&nameFrombe_name);
    charray_free(ldif_file);
    charray_free(include);
    charray_free(exclude);
    if (rv != 0) {
        *returncode = LDAP_OPERATIONS_ERROR;
        destroy_task(1, task);
        return SLAPI_DSE_CALLBACK_ERROR;
    }

    *returncode = LDAP_SUCCESS;
    return SLAPI_DSE_CALLBACK_OK;
}

static void
task_export_thread(void *arg)
{
    Slapi_PBlock *pb = (Slapi_PBlock *)arg;
    // I think someone is mis-using this point to store multiple names ...
    char **instance_names = NULL;
    char **inp;
    char *ldif_file = NULL;
    char *this_ldif_file = NULL;
    Slapi_Backend *be = NULL;
    int rv = -1;
    int count;
    Slapi_Task *task = NULL;

    slapi_pblock_get(pb, SLAPI_BACKEND_INSTANCE_NAME, &instance_names);
    slapi_pblock_get(pb, SLAPI_DB2LDIF_FILE, &ldif_file);
    slapi_pblock_get(pb, SLAPI_BACKEND_TASK, &task);

    g_incr_active_threadcnt();
    for (count = 0, inp = instance_names; inp && *inp; inp++, count++)
        ;
    slapi_task_begin(task, count);

    for (inp = instance_names; inp && *inp; inp++) {
        int release_me = 0;
        /* lookup the backend */
        be = slapi_be_select_by_instance_name((const char *)*inp);
        if (be == NULL) {
            /* shouldn't happen */
            slapi_log_err(SLAPI_LOG_ERR, "task_export_thread", "Backend '%s' is missing\n",
                          (const char *)*inp);
            continue;
        }

        slapi_pblock_set(pb, SLAPI_BACKEND, be);
        slapi_pblock_set(pb, SLAPI_PLUGIN, be->be_database);
        slapi_pblock_set(pb, SLAPI_BACKEND_INSTANCE_NAME, *inp);

        int32_t printkey = 0;
        slapi_pblock_get(pb, SLAPI_DB2LDIF_PRINTKEY, &printkey);

        /* ldif_file name for each? */
        if (printkey & EXPORT_APPENDMODE) {
            if (inp == instance_names) { /* first export */
                printkey |= EXPORT_APPENDMODE_1;
            } else {
                printkey &= ~EXPORT_APPENDMODE_1;
            }
            slapi_pblock_set(pb, SLAPI_DB2LDIF_PRINTKEY, &printkey);
        } else {
            if (strcmp(ldif_file, "-")) { /* not '-' */
                char *p;
                char sep = '/';

                this_ldif_file = (char *)slapi_ch_malloc(strlen(ldif_file) +
                                                         strlen(*inp) + 2);
                p = strrchr(ldif_file, sep);
                if (NULL == p) {
                    sprintf(this_ldif_file, "%s_%s", *inp, ldif_file);
                } else {
                    char *q;

                    q = p + 1;
                    *p = '\0';
                    sprintf(this_ldif_file, "%s%c%s_%s",
                            ldif_file, sep, *inp, q);
                    *p = sep;
                }
                slapi_pblock_set(pb, SLAPI_DB2LDIF_FILE, &this_ldif_file);
                release_me = 1;
            }
        }

        slapi_task_log_notice(task, "Beginning export of '%s'", *inp);
        slapi_log_err(SLAPI_LOG_INFO, "task_export_thread", "Beginning export of '%s'\n", *inp);

        rv = (be->be_database->plg_db2ldif)(pb);
        if (rv != 0) {
            slapi_task_log_notice(task, "backend '%s' export failed (%d)",
                                  *inp, rv);
            slapi_log_err(SLAPI_LOG_ERR,
                          "task_export_thread", "Backend '%s' export failed (%d)\n",
                          (const char *)*inp, rv);
        }

        if (release_me) {
            slapi_ch_free((void **)&this_ldif_file);
        }

        if (rv != 0)
            break;

        slapi_task_inc_progress(task);
    }

    /* free the memory now */
    charray_free(instance_names);
    slapi_ch_free((void **)&ldif_file);
    char **include;
    char **exclude;
    slapi_pblock_get(pb, SLAPI_LDIF2DB_INCLUDE, &include);
    slapi_pblock_get(pb, SLAPI_LDIF2DB_EXCLUDE, &exclude);
    charray_free(include);
    charray_free(exclude);
    slapi_pblock_destroy(pb);

    if (rv == 0) {
        slapi_task_log_notice(task, "Export finished.");
        slapi_log_err(SLAPI_LOG_INFO, "task_export_thread", "Export finished.\n");
    } else {
        slapi_task_log_notice(task, "Export failed.");
        slapi_log_err(SLAPI_LOG_ERR, "task_export_thread", "Export failed.\n");
    }

    slapi_task_finish(task, rv);
    g_decr_active_threadcnt();
}

static int
task_export_add(Slapi_PBlock *pb __attribute__((unused)),
                Slapi_Entry *e,
                Slapi_Entry *eAfter __attribute__((unused)),
                int *returncode,
                char *returntext __attribute__((unused)),
                void *arg __attribute__((unused)))
{
    Slapi_Attr *attr;
    Slapi_Value *val = NULL;
    Slapi_Backend *be = NULL;
    char *ldif_file = NULL;
    char **instance_names = NULL, **inp;
    char **include = NULL, **exclude = NULL;
    int idx, rv = SLAPI_DSE_CALLBACK_OK;
    int export_replica_flag = 0;
    int ldif_printkey_flag = 0;
    int dump_uniqueid_flag = 0;
    int instance_cnt = 0;
    const char *my_ldif_file;
    const char *use_one_file;
    const char *export_replica;
    const char *ldif_printkey;
    const char *dump_uniqueid;
    Slapi_PBlock *mypb = NULL;
    Slapi_Task *task = NULL;
    PRThread *thread;
    const char *decrypt_on_export = NULL;

    *returncode = LDAP_SUCCESS;
    if (slapi_entry_attr_get_ref(e, "cn") == NULL) {
        *returncode = LDAP_OBJECT_CLASS_VIOLATION;
        rv = SLAPI_DSE_CALLBACK_ERROR;
        goto out;
    }

    decrypt_on_export = slapi_entry_attr_get_ref(e, "nsExportDecrypt");

    /* nsInstances -- from here on, memory has been allocated */
    if (slapi_entry_attr_find(e, "nsInstance", &attr) == 0) {
        for (idx = slapi_attr_first_value(attr, &val);
             idx >= 0; idx = slapi_attr_next_value(attr, idx, &val)) {
            charray_add(&instance_names,
                        slapi_ch_strdup(slapi_value_get_string(val)));
            instance_cnt++;
        }
    }

    /* include/exclude suffixes */
    if (slapi_entry_attr_find(e, "nsIncludeSuffix", &attr) == 0) {
        for (idx = slapi_attr_first_value(attr, &val);
             idx >= 0; idx = slapi_attr_next_value(attr, idx, &val)) {
            rv = charray_normdn_add(&include,
                                    (char *)slapi_value_get_string(val),
                                    "nsIncludeSuffix");
            if (rv < 0) {
                *returncode = LDAP_PARAM_ERROR;
                goto out;
            }
        }
    }
    if (slapi_entry_attr_find(e, "nsExcludeSuffix", &attr) == 0) {
        for (idx = slapi_attr_first_value(attr, &val);
             idx >= 0; idx = slapi_attr_next_value(attr, idx, &val)) {
            rv = charray_normdn_add(&exclude,
                                    (char *)slapi_value_get_string(val),
                                    "nsExcludeSuffix");
            if (rv < 0) {
                *returncode = LDAP_PARAM_ERROR;
                goto out;
            }
        }
    }

    if (NULL == instance_names) {
        char **ip;

        if (slapi_lookup_instance_name_by_suffixes(include, exclude,
                                                   &instance_names) < 0) {
            slapi_log_err(SLAPI_LOG_ERR,
                          "task_export_add", "No backend instance is specified.\n");
            *returncode = LDAP_OBJECT_CLASS_VIOLATION;
            rv = SLAPI_DSE_CALLBACK_ERROR;
            goto out;
        }

        if (instance_names) {
            for (ip = instance_names, instance_cnt = 0; ip && *ip;
                 ip++, instance_cnt++)
                ;

            if (instance_cnt == 0) {
                slapi_log_err(SLAPI_LOG_ERR,
                              "task_export_add", "No backend instance is specified.\n");
                *returncode = LDAP_OBJECT_CLASS_VIOLATION;
                rv = SLAPI_DSE_CALLBACK_ERROR;
                goto out;
            }
        } else {
            slapi_log_err(SLAPI_LOG_ERR,
                          "task_export_add", "No backend instance is specified.\n");
            *returncode = LDAP_OBJECT_CLASS_VIOLATION;
            rv = SLAPI_DSE_CALLBACK_ERROR;
            goto out;
        }
    }

    /* ldif file name */
    if ((my_ldif_file = slapi_entry_attr_get_ref(e, "nsFilename")) == NULL) {
        *returncode = LDAP_OBJECT_CLASS_VIOLATION;
        rv = SLAPI_DSE_CALLBACK_ERROR;
        goto out;
    }
    ldif_file = slapi_ch_strdup(my_ldif_file);
    /* if true, multiple backends are dumped into one ldif file */
    use_one_file = slapi_fetch_attr(e, "nsUseOneFile", "true");
    if (strcasecmp(use_one_file, "true") == 0) {
        ldif_printkey_flag |= EXPORT_APPENDMODE;
    }

    /* -r: export replica */
    export_replica = slapi_fetch_attr(e, "nsExportReplica", "false");
    if (!strcasecmp(export_replica, "true")) /* true */
        export_replica_flag = 1;

    /* -N: eq "false" ==> does not print out key value */
    ldif_printkey = slapi_fetch_attr(e, "nsPrintKey", "true");
    if (!strcasecmp(ldif_printkey, "true")) /* true */
        ldif_printkey_flag |= EXPORT_PRINTKEY;

    /* -C: eq "true" ==> use only id2entry file */
    ldif_printkey = slapi_fetch_attr(e, "nsUseId2Entry", "false");
    if (!strcasecmp(ldif_printkey, "true")) /* true */
        ldif_printkey_flag |= EXPORT_ID2ENTRY_ONLY;

    /* if "true" ==> 8-bit strings are not base64 encoded */
    ldif_printkey = slapi_fetch_attr(e, "nsMinimalEncoding", "false");
    if (!strcasecmp(ldif_printkey, "true")) /* true */
        ldif_printkey_flag |= EXPORT_MINIMAL_ENCODING;

    /* -U: eq "true" ==> does not fold the output */
    ldif_printkey = slapi_fetch_attr(e, "nsNoWrap", "false");
    if (!strcasecmp(ldif_printkey, "true")) /* true */
        ldif_printkey_flag |= EXPORT_NOWRAP;

    /* -1: eq "true" ==> does not print version line */
    ldif_printkey = slapi_fetch_attr(e, "nsNoVersionLine", "false");
    if (!strcasecmp(ldif_printkey, "true")) /* true */
        ldif_printkey_flag |= EXPORT_NOVERSION;

    /* -u: eq "false" ==> does not dump unique id */
    dump_uniqueid = slapi_fetch_attr(e, "nsDumpUniqId", "true");
    if (!strcasecmp(dump_uniqueid, "true")) /* true */
        dump_uniqueid_flag = 1;

    /* check that all the backends are ok */
    for (inp = instance_names; *inp; inp++) {
        /* lookup the backend */
        be = slapi_be_select_by_instance_name((const char *)*inp);
        if (be == NULL) {
            slapi_log_err(SLAPI_LOG_ERR,
                          "task_export_add", "Can't export to nonexistent backend %s\n",
                          *inp);
            *returncode = LDAP_NO_SUCH_OBJECT;
            rv = SLAPI_DSE_CALLBACK_ERROR;
            goto out;
        }

        /* refuse to do an export on pre-V3 plugins.  plugin api V3 is the one
         * for DS 5.0 where the import/export stuff changed a lot.
         */
        if (!SLAPI_PLUGIN_IS_V3(be->be_database)) {
            slapi_log_err(SLAPI_LOG_ERR, "task_export_add", "Can't perform an export with pre-V3 "
                                                            "backend plugin %s\n",
                          be->be_database->plg_name);
            *returncode = LDAP_UNWILLING_TO_PERFORM;
            rv = SLAPI_DSE_CALLBACK_ERROR;
            goto out;
        }
        if (be->be_database->plg_db2ldif == NULL) {
            slapi_log_err(SLAPI_LOG_ERR, "task_export_add", "No db2ldif function defined for "
                                                            "backend %s\n",
                          be->be_database->plg_name);
            *returncode = LDAP_UNWILLING_TO_PERFORM;
            rv = SLAPI_DSE_CALLBACK_ERROR;
            goto out;
        }
    }

    /* allocate new task now */
    task = slapi_new_task(slapi_entry_get_ndn(e));
    if (task == NULL) {
        slapi_log_err(SLAPI_LOG_ERR, "task_export_add", "Unable to allocate new task!\n");
        *returncode = LDAP_OPERATIONS_ERROR;
        rv = SLAPI_DSE_CALLBACK_ERROR;
        goto out;
    }

    mypb = slapi_pblock_new();
    if (mypb == NULL) {
        *returncode = LDAP_OPERATIONS_ERROR;
        rv = SLAPI_DSE_CALLBACK_ERROR;
        goto out;
    }
    slapi_pblock_set(mypb, SLAPI_LDIF2DB_INCLUDE, include);
    slapi_pblock_set(mypb, SLAPI_LDIF2DB_EXCLUDE, exclude);
    slapi_pblock_set(mypb, SLAPI_BACKEND_TASK, task);
    slapi_pblock_set(mypb, SLAPI_DB2LDIF_PRINTKEY, &ldif_printkey_flag);

    slapi_pblock_set_ldif_dump_replica(mypb, export_replica_flag);

    slapi_pblock_set(mypb, SLAPI_DB2LDIF_DUMP_UNIQUEID, &dump_uniqueid_flag);
    slapi_pblock_set(mypb, SLAPI_DB2LDIF_FILE, ldif_file);
    /* horrible hack, stuff a list of instance names into a field for one instance name. */
    slapi_pblock_set(mypb, SLAPI_BACKEND_INSTANCE_NAME, (char **)instance_names);
    int32_t task_flags = SLAPI_TASK_RUNNING_AS_TASK;
    slapi_pblock_set(mypb, SLAPI_TASK_FLAGS, &task_flags);
    if (NULL != decrypt_on_export && 0 == strcasecmp(decrypt_on_export, "true")) {
        int32_t decrypt_on_export = 1;
        slapi_pblock_set(mypb, SLAPI_DB2LDIF_DECRYPT, &decrypt_on_export);
    }

    /* start the export as a separate thread */
    thread = PR_CreateThread(PR_USER_THREAD, task_export_thread,
                             (void *)mypb, PR_PRIORITY_NORMAL, PR_GLOBAL_THREAD,
                             PR_UNJOINABLE_THREAD, SLAPD_DEFAULT_THREAD_STACKSIZE);
    if (thread == NULL) {
        slapi_log_err(SLAPI_LOG_ERR,
                      "task_export_add", "Unable to create ldbm2ldif thread!\n");
        *returncode = LDAP_OPERATIONS_ERROR;
        rv = SLAPI_DSE_CALLBACK_ERROR;
        slapi_pblock_destroy(mypb);
        goto out;
    }

    /* thread successful -- don't free the pb, let the thread do that. */
    return SLAPI_DSE_CALLBACK_OK;

out:
    charray_free(instance_names);
    charray_free(include);
    charray_free(exclude);
    if (ldif_file != NULL) {
        slapi_ch_free((void **)&ldif_file);
    }
    if (task) {
        destroy_task(1, task);
    }

    return rv;
}


static void
task_backup_thread(void *arg)
{
    Slapi_PBlock *pb = (Slapi_PBlock *)arg;
    Slapi_Task *task = NULL;
    struct slapdplugin *pb_plugin;
    int rv;

    slapi_pblock_get(pb, SLAPI_BACKEND_TASK, &task);
    slapi_pblock_get(pb, SLAPI_PLUGIN, &pb_plugin);

    g_incr_active_threadcnt();
    slapi_task_begin(task, 1);

    slapi_task_log_notice(task, "Beginning backup of '%s'",
                          pb_plugin->plg_name);
    slapi_log_err(SLAPI_LOG_INFO, "task_backup_thread", "Beginning backup of '%s'\n",
                  pb_plugin->plg_name);

    rv = (*pb_plugin->plg_db2archive)(pb);
    if (rv != 0) {
        slapi_task_log_notice(task, "Backup failed (error %d)", rv);
        slapi_task_log_status(task, "Backup failed (error %d)", rv);
        slapi_log_err(SLAPI_LOG_ERR, "task_backup_thread", "Backup failed (error %d)\n", rv);
    } else {
        slapi_task_log_notice(task, "Backup finished.");
        slapi_task_log_status(task, "Backup finished.");
        slapi_log_err(SLAPI_LOG_INFO, "task_backup_thread", "Backup finished.\n");
    }

    slapi_task_finish(task, rv);
    char *seq_val = NULL;
    slapi_pblock_get(pb, SLAPI_SEQ_VAL, &seq_val);
    slapi_ch_free((void **)&seq_val);
    slapi_pblock_destroy(pb);
    g_decr_active_threadcnt();
}

static int
task_backup_add(Slapi_PBlock *pb __attribute__((unused)),
                Slapi_Entry *e,
                Slapi_Entry *eAfter __attribute__((unused)),
                int *returncode,
                char *returntext,
                void *arg __attribute__((unused)))
{
    Slapi_Backend *be = NULL;
    PRThread *thread = NULL;
    const char *archive_dir = NULL;
    const char *my_database_type = NULL;
    const char *database_type = "ldbm database";
    char *cookie = NULL;
    int rv = SLAPI_DSE_CALLBACK_OK;
    Slapi_PBlock *mypb = NULL;
    Slapi_Task *task = NULL;

    *returncode = LDAP_SUCCESS;
    if (slapi_entry_attr_get_ref(e, "cn") == NULL) {
        *returncode = LDAP_OBJECT_CLASS_VIOLATION;
        rv = SLAPI_DSE_CALLBACK_ERROR;
        goto out;
    }

    /* archive dir name */
    if ((archive_dir = slapi_entry_attr_get_ref(e, "nsArchiveDir")) == NULL) {
        *returncode = LDAP_OBJECT_CLASS_VIOLATION;
        rv = SLAPI_DSE_CALLBACK_ERROR;
        goto out;
    }

    /* database type */
    my_database_type = slapi_entry_attr_get_ref(e, "nsDatabaseType");
    if (NULL != my_database_type)
        database_type = my_database_type;

    /* get backend that has db2archive and the database type matches.  */
    be = slapi_get_first_backend(&cookie);
    while (be) {
        if (NULL != be->be_database->plg_db2archive &&
            !strcasecmp(database_type, be->be_database->plg_name))
            break;

        be = (backend *)slapi_get_next_backend(cookie);
    }
    slapi_ch_free_string(&cookie);
    if (NULL == be || NULL == be->be_database->plg_db2archive) {
        PR_snprintf(returntext, SLAPI_DSE_RETURNTEXT_SIZE,
                "no db2archive function defined.  There is no backend/suffix present");
        slapi_log_err(SLAPI_LOG_ERR, "task_backup_add", "Error: %s\n", returntext);
        *returncode = LDAP_UNWILLING_TO_PERFORM;
        rv = SLAPI_DSE_CALLBACK_ERROR;
        goto out;
    }

    if (!SLAPI_PLUGIN_IS_V3(be->be_database)) {
        PR_snprintf(returntext, SLAPI_DSE_RETURNTEXT_SIZE,
                "Can't perform an backup with pre-V3 backend plugin %s\n",
                be->be_database->plg_name);
        slapi_log_err(SLAPI_LOG_ERR, "task_backup_add", "Error: %s\n", returntext);
        *returncode = LDAP_UNWILLING_TO_PERFORM;
        rv = SLAPI_DSE_CALLBACK_ERROR;
        goto out;
    }

    /* allocate new task now */
    task = slapi_new_task(slapi_entry_get_ndn(e));
    if (task == NULL) {
        slapi_log_err(SLAPI_LOG_ERR, "task_backup_add", "Unable to allocate new task!\n");
        *returncode = LDAP_OPERATIONS_ERROR;
        rv = SLAPI_DSE_CALLBACK_ERROR;
        goto out;
    }

    mypb = slapi_pblock_new();
    if (mypb == NULL) {
        *returncode = LDAP_OPERATIONS_ERROR;
        rv = SLAPI_DSE_CALLBACK_ERROR;
        goto out;
    }
    char *seq_val = slapi_ch_strdup(archive_dir);
    slapi_pblock_set(mypb, SLAPI_SEQ_VAL, seq_val);
    slapi_pblock_set(mypb, SLAPI_PLUGIN, (be->be_database));
    slapi_pblock_set(mypb, SLAPI_BACKEND_TASK, task);
    int32_t task_flags = SLAPI_TASK_RUNNING_AS_TASK;
    slapi_pblock_set(mypb, SLAPI_TASK_FLAGS, &task_flags);

    /* start the backup as a separate thread */
    thread = PR_CreateThread(PR_USER_THREAD, task_backup_thread,
                             (void *)mypb, PR_PRIORITY_NORMAL, PR_GLOBAL_THREAD,
                             PR_UNJOINABLE_THREAD, SLAPD_DEFAULT_THREAD_STACKSIZE);
    if (thread == NULL) {
        slapi_log_err(SLAPI_LOG_ERR,
                      "task_backup_add", "Unable to create backup thread!\n");
        *returncode = LDAP_OPERATIONS_ERROR;
        rv = SLAPI_DSE_CALLBACK_ERROR;
        slapi_ch_free((void **)&seq_val);
        slapi_pblock_destroy(mypb);
        goto out;
    }

    /* thread successful -- don't free the pb, let the thread do that. */
    return SLAPI_DSE_CALLBACK_OK;

out:
    if (task) {
        destroy_task(1, task);
    }
    return rv;
}


static void
task_restore_thread(void *arg)
{
    Slapi_PBlock *pb = (Slapi_PBlock *)arg;
    Slapi_Task *task = NULL;
    struct slapdplugin *pb_plugin;
    int rv;

    slapi_pblock_get(pb, SLAPI_BACKEND_TASK, &task);
    slapi_pblock_get(pb, SLAPI_PLUGIN, &pb_plugin);

    g_incr_active_threadcnt();
    slapi_task_begin(task, 1);

    slapi_task_log_notice(task, "Beginning restore to '%s'",
                          pb_plugin->plg_name);
    slapi_log_err(SLAPI_LOG_INFO, "task_restore_thread", "Beginning restore to '%s'\n",
                  pb_plugin->plg_name);

    rv = (*pb_plugin->plg_archive2db)(pb);
    if (rv != 0) {
        slapi_task_log_notice(task, "Restore failed (error %d)", rv);
        slapi_task_log_status(task, "Restore failed (error %d)", rv);
        slapi_log_err(SLAPI_LOG_ERR, "task_restore_thread", "Restore failed (error %d)\n", rv);
    } else {
        slapi_task_log_notice(task, "Restore finished.");
        slapi_task_log_status(task, "Restore finished.");
        slapi_log_err(SLAPI_LOG_INFO, "task_restore_thread", "Restore finished.\n");
    }

    slapi_task_finish(task, rv);

    char *seq_val = NULL;
    slapi_pblock_get(pb, SLAPI_SEQ_VAL, &seq_val);
    slapi_ch_free((void **)&seq_val);

    slapi_pblock_destroy(pb);
    g_decr_active_threadcnt();
}

static int
task_restore_add(Slapi_PBlock *pb,
                 Slapi_Entry *e,
                 Slapi_Entry *eAfter __attribute__((unused)),
                 int *returncode,
                 char *returntext __attribute__((unused)),
                 void *arg __attribute__((unused)))
{
    Slapi_Backend *be = NULL;
    const char *archive_dir = NULL;
    const char *my_database_type = NULL;
    const char *database_type = "ldbm database";
    char *cookie = NULL;
    int rv = SLAPI_DSE_CALLBACK_OK;
    Slapi_PBlock *mypb = NULL;
    Slapi_Task *task = NULL;
    PRThread *thread = NULL;

    *returncode = LDAP_SUCCESS;
    if (slapi_entry_attr_get_ref(e, "cn") == NULL) {
        *returncode = LDAP_OBJECT_CLASS_VIOLATION;
        rv = SLAPI_DSE_CALLBACK_ERROR;
        goto out;
    }

    /* archive dir name */
    if ((archive_dir = slapi_entry_attr_get_ref(e, "nsArchiveDir")) == NULL) {
        *returncode = LDAP_OBJECT_CLASS_VIOLATION;
        rv = SLAPI_DSE_CALLBACK_ERROR;
        goto out;
    }

    /* database type */
    my_database_type = slapi_entry_attr_get_ref(e, "nsDatabaseType");
    if (NULL != my_database_type)
        database_type = my_database_type;

    /* get backend that has archive2db and the database type matches.  */
    be = slapi_get_first_backend(&cookie);
    while (be) {
        if (NULL != be->be_database->plg_archive2db &&
            !strcasecmp(database_type, be->be_database->plg_name))
            break;

        be = (backend *)slapi_get_next_backend(cookie);
    }
    slapi_ch_free_string(&cookie);
    if (NULL == be || NULL == be->be_database->plg_archive2db) {
        slapi_log_err(SLAPI_LOG_ERR,
                      "task_restore_add", "No archive2db function defined.\n");
        *returncode = LDAP_UNWILLING_TO_PERFORM;
        rv = SLAPI_DSE_CALLBACK_ERROR;
        goto out;
    }

    /* refuse to do an export on pre-V3 plugins.  plugin api V3 is the one
     * for DS 5.0 where the import/export stuff changed a lot.
     */
    if (!SLAPI_PLUGIN_IS_V3(be->be_database)) {
        slapi_log_err(SLAPI_LOG_ERR, "task_restore_add", "Can't perform an restore with pre-V3 "
                                                         "backend plugin %s\n",
                      be->be_database->plg_name);
        *returncode = LDAP_UNWILLING_TO_PERFORM;
        rv = SLAPI_DSE_CALLBACK_ERROR;
        goto out;
    }

    /* allocate new task now */
    task = slapi_new_task(slapi_entry_get_ndn(e));
    if (task == NULL) {
        slapi_log_err(SLAPI_LOG_ERR, "task_restore_add", "Unable to allocate new task!\n");
        *returncode = LDAP_OPERATIONS_ERROR;
        rv = SLAPI_DSE_CALLBACK_ERROR;
        goto out;
    }

    mypb = slapi_pblock_new();
    if (mypb == NULL) {
        *returncode = LDAP_OPERATIONS_ERROR;
        rv = SLAPI_DSE_CALLBACK_ERROR;
        goto out;
    }
    char *seq_val = slapi_ch_strdup(archive_dir);
    slapi_pblock_set(mypb, SLAPI_SEQ_VAL, seq_val);
    slapi_pblock_set(mypb, SLAPI_PLUGIN, be->be_database);
    slapi_pblock_set(mypb, SLAPI_BACKEND_TASK, task);
    int32_t task_flags = SLAPI_TASK_RUNNING_AS_TASK;
    slapi_pblock_set(mypb, SLAPI_TASK_FLAGS, &task_flags);

    /* start the restore as a separate thread */
    thread = PR_CreateThread(PR_USER_THREAD, task_restore_thread,
                             (void *)mypb, PR_PRIORITY_NORMAL, PR_GLOBAL_THREAD,
                             PR_UNJOINABLE_THREAD, SLAPD_DEFAULT_THREAD_STACKSIZE);
    if (thread == NULL) {
        slapi_log_err(SLAPI_LOG_ERR,
                      "task_restore_add", "Unable to create restore thread!\n");
        *returncode = LDAP_OPERATIONS_ERROR;
        rv = SLAPI_DSE_CALLBACK_ERROR;
        slapi_ch_free((void **)&seq_val);
        slapi_pblock_destroy(mypb);
        goto out;
    }

    /* thread successful -- don't free the pb, let the thread do that. */
    return SLAPI_DSE_CALLBACK_OK;

out:
    if (task) {
        destroy_task(1, task);
    }
    return rv;
}


static void
task_index_thread(void *arg)
{
    Slapi_PBlock *pb = (Slapi_PBlock *)arg;
    char *instance_name = NULL;
    char **db2index_attrs = NULL;
    Slapi_Task *task = NULL;
    struct slapdplugin *pb_plugin;
    int rv;

    slapi_pblock_get(pb, SLAPI_BACKEND_TASK, &task);
    slapi_pblock_get(pb, SLAPI_PLUGIN, &pb_plugin);
    slapi_pblock_get(pb, SLAPI_DB2INDEX_ATTRS, &db2index_attrs);
    slapi_pblock_get(pb, SLAPI_BACKEND_INSTANCE_NAME, &instance_name);

    g_incr_active_threadcnt();
    slapi_task_begin(task, 1);

    rv = (*pb_plugin->plg_db2index)(pb);
    if (rv != 0) {
        slapi_task_log_notice(task, "Index failed (error %d)", rv);
        slapi_task_log_status(task, "Index failed (error %d)", rv);
        slapi_log_err(SLAPI_LOG_ERR, "task_index_thread", "Index failed (error %d)\n", rv);
    }

    slapi_task_finish(task, rv);
    charray_free(db2index_attrs);
    slapi_ch_free((void **)&instance_name);
    slapi_pblock_destroy(pb);
    g_decr_active_threadcnt();
}

static int
task_index_add(Slapi_PBlock *pb __attribute__((unused)),
               Slapi_Entry *e,
               Slapi_Entry *eAfter __attribute__((unused)),
               int *returncode,
               char *returntext __attribute__((unused)),
               void *arg __attribute__((unused)))
{
    const char *instance_name;
    int rv = SLAPI_DSE_CALLBACK_OK;
    Slapi_Backend *be = NULL;
    Slapi_Task *task = NULL;
    Slapi_Attr *attr;
    Slapi_Value *val = NULL;
    char **indexlist = NULL;
    int idx;
    Slapi_PBlock *mypb = NULL;
    PRThread *thread = NULL;

    *returncode = LDAP_SUCCESS;
    if (slapi_entry_attr_get_ref(e, "cn") == NULL) {
        *returncode = LDAP_OBJECT_CLASS_VIOLATION;
        rv = SLAPI_DSE_CALLBACK_ERROR;
        goto out;
    }
    if ((instance_name = slapi_entry_attr_get_ref(e, "nsInstance")) == NULL) {
        *returncode = LDAP_OBJECT_CLASS_VIOLATION;
        rv = SLAPI_DSE_CALLBACK_ERROR;
        goto out;
    }

    /* lookup the backend */
    be = slapi_be_select_by_instance_name(instance_name);
    if (be == NULL) {
        slapi_log_err(SLAPI_LOG_ERR, "task_index_add", "Can't import to nonexistent backend %s\n",
                      instance_name);
        *returncode = LDAP_NO_SUCH_OBJECT;
        return SLAPI_DSE_CALLBACK_ERROR;
    }
    if (be->be_database->plg_db2index == NULL) {
        slapi_log_err(SLAPI_LOG_ERR, "task_index_add", "no db2index function defined for "
                                                       "backend %s\n",
                      be->be_database->plg_name);
        *returncode = LDAP_UNWILLING_TO_PERFORM;
        return SLAPI_DSE_CALLBACK_ERROR;
    }

    /* normal indexes */
    if (slapi_entry_attr_find(e, "nsIndexAttribute", &attr) == 0) {
        for (idx = slapi_attr_first_value(attr, &val);
             idx >= 0; idx = slapi_attr_next_value(attr, idx, &val)) {
            const char *indexname = slapi_value_get_string(val);
            char *index = slapi_ch_smprintf("t%s", indexname);

            if (index != NULL) {
                charray_add(&indexlist, index);
            }
        }
    }

    /* vlv indexes */
    if (slapi_entry_attr_find(e, "nsIndexVlvAttribute", &attr) == 0) {
        for (idx = slapi_attr_first_value(attr, &val);
             idx >= 0; idx = slapi_attr_next_value(attr, idx, &val)) {
            const char *indexname = slapi_value_get_string(val);
            char *index = slapi_ch_smprintf("T%s", indexname);

            if (index != NULL) {
                charray_add(&indexlist, index);
            }
        }
    }

    if (NULL == indexlist) {
        slapi_log_err(SLAPI_LOG_ERR, "task_index_add", "No index is specified!\n");
        *returncode = LDAP_OPERATIONS_ERROR;
        rv = SLAPI_DSE_CALLBACK_OK;
        goto out;
    }

    /* allocate new task now */
    task = slapi_new_task(slapi_entry_get_ndn(e));
    if (task == NULL) {
        slapi_log_err(SLAPI_LOG_ERR, "task_index_add", "Unable to allocate new task!\n");
        *returncode = LDAP_OPERATIONS_ERROR;
        rv = SLAPI_DSE_CALLBACK_ERROR;
        goto out;
    }

    mypb = slapi_pblock_new();
    if (mypb == NULL) {
        *returncode = LDAP_OPERATIONS_ERROR;
        rv = SLAPI_DSE_CALLBACK_ERROR;
        goto out;
    }
    slapi_pblock_set(mypb, SLAPI_BACKEND, be);
    slapi_pblock_set(mypb, SLAPI_PLUGIN, be->be_database);
    slapi_pblock_set(mypb, SLAPI_BACKEND_TASK, task);
    int32_t task_flags = SLAPI_TASK_RUNNING_AS_TASK;
    slapi_pblock_set(mypb, SLAPI_TASK_FLAGS, &task_flags);
    char *copy_instance_name = slapi_ch_strdup(instance_name);
    slapi_pblock_set(mypb, SLAPI_BACKEND_INSTANCE_NAME, copy_instance_name);
    slapi_pblock_set(mypb, SLAPI_DB2INDEX_ATTRS, indexlist);

    /* start the db2index as a separate thread */
    thread = PR_CreateThread(PR_USER_THREAD, task_index_thread,
                             (void *)mypb, PR_PRIORITY_NORMAL, PR_GLOBAL_THREAD,
                             PR_UNJOINABLE_THREAD, SLAPD_DEFAULT_THREAD_STACKSIZE);
    if (thread == NULL) {
        slapi_log_err(SLAPI_LOG_ERR,
                      "task_index_add", "Unable to create index thread!\n");
        rv = SLAPI_DSE_CALLBACK_ERROR;
        slapi_ch_free((void **)&copy_instance_name);
        slapi_pblock_destroy(mypb);
        goto out;
    }

    /* thread successful -- don't free the pb, let the thread do that. */
    return SLAPI_DSE_CALLBACK_OK;

out:
    if (task) {
        destroy_task(1, task);
    }
    if (indexlist) {
        charray_free(indexlist);
    }
    return rv;
}

static int
task_upgradedb_add(Slapi_PBlock *pb __attribute__((unused)),
                   Slapi_Entry *e,
                   Slapi_Entry *eAfter __attribute__((unused)),
                   int *returncode,
                   char *returntext __attribute__((unused)),
                   void *arg __attribute__((unused)))
{
    int rv = SLAPI_DSE_CALLBACK_OK;
    Slapi_Backend *be = NULL;
    Slapi_Task *task = NULL;
    const char *archive_dir = NULL;
    const char *force = NULL;
    const char *database_type = "ldbm database";
    const char *my_database_type = NULL;
    char *cookie = NULL;

    *returncode = LDAP_SUCCESS;
    if (slapi_entry_attr_get_ref(e, "cn") == NULL) {
        *returncode = LDAP_OBJECT_CLASS_VIOLATION;
        rv = SLAPI_DSE_CALLBACK_ERROR;
        goto out;
    }

    /* archive dir name */
    if ((archive_dir = slapi_entry_attr_get_ref(e, "nsArchiveDir")) == NULL) {
        *returncode = LDAP_OBJECT_CLASS_VIOLATION;
        rv = SLAPI_DSE_CALLBACK_ERROR;
        goto out;
    }

    /* database type */
    my_database_type = slapi_entry_attr_get_ref(e, "nsDatabaseType");
    if (NULL != my_database_type)
        database_type = my_database_type;

    /* force to reindex? */
    force = slapi_entry_attr_get_ref(e, "nsForceToReindex");

    /* get backend that has db2archive and the database type matches.  */
    be = slapi_get_first_backend(&cookie);
    while (be) {
        if (NULL != be->be_database->plg_upgradedb)
            break;

        be = (backend *)slapi_get_next_backend(cookie);
    }
    slapi_ch_free_string(&cookie);
    if (NULL == be) {
        slapi_log_err(SLAPI_LOG_ERR,
                      "task_upgradedb_add", "No upgradedb is defined.\n");
        *returncode = LDAP_UNWILLING_TO_PERFORM;
        rv = SLAPI_DSE_CALLBACK_ERROR;
        goto out;
    }
    if (NULL == be->be_database->plg_upgradedb ||
        strcasecmp(database_type, be->be_database->plg_name)) {
        slapi_log_err(SLAPI_LOG_ERR,
                      "task_upgradedb_add", "No upgradedb is defined in %s.\n",
                      be->be_database->plg_name);
        *returncode = LDAP_UNWILLING_TO_PERFORM;
        rv = SLAPI_DSE_CALLBACK_ERROR;
        goto out;
    }

    /* allocate new task now */
    task = slapi_new_task(slapi_entry_get_ndn(e));
    if (task == NULL) {
        slapi_log_err(SLAPI_LOG_ERR, "task_upgradedb_add", "Unable to allocate new task!\n");
        *returncode = LDAP_OPERATIONS_ERROR;
        rv = SLAPI_DSE_CALLBACK_ERROR;
        goto out;
    }
    /* NGK - This could use some cleanup to use the SLAPI task API, such as slapi_task_begin() */
    task->task_work = 1;
    task->task_progress = 0;

    Slapi_PBlock *mypb = slapi_pblock_new();
    slapi_pblock_set(mypb, SLAPI_BACKEND, be);
    slapi_pblock_set(mypb, SLAPI_PLUGIN, be->be_database);
    if (force && 0 == strcasecmp(force, "true")) {
        int32_t seq_type = SLAPI_UPGRADEDB_FORCE; /* force; reindex all regardless the dbversion */
        slapi_pblock_set(mypb, SLAPI_SEQ_TYPE, &seq_type);
    }
    char *seq_val = slapi_ch_strdup(archive_dir);
    slapi_pblock_set(pb, SLAPI_BACKEND_TASK, task);
    int32_t task_flags = SLAPI_TASK_RUNNING_AS_TASK;
    slapi_pblock_set(mypb, SLAPI_TASK_FLAGS, &task_flags);

    rv = (be->be_database->plg_upgradedb)(&mypb);
    if (rv == 0) {
        slapi_entry_attr_set_charptr(e, TASK_LOG_NAME, "");
        slapi_entry_attr_set_charptr(e, TASK_STATUS_NAME, "");
        slapi_entry_attr_set_int(e, TASK_PROGRESS_NAME, task->task_progress);
        slapi_entry_attr_set_int(e, TASK_WORK_NAME, task->task_work);
    }

out:
    slapi_ch_free((void **)&seq_val);
    if (rv != 0) {
        if (task)
            destroy_task(1, task);

        *returncode = LDAP_OPERATIONS_ERROR;
        return SLAPI_DSE_CALLBACK_ERROR;
    }

    *returncode = LDAP_SUCCESS;
    return SLAPI_DSE_CALLBACK_OK;
}

/*
 * sysconfig reload task
 *
 *   dn: cn=keytab_update,cn=sysconfig reload,cn=tasks,cn=config
 *   objectclass: top
 *   objectclass: extensibleObject
 *   cn: keytab_update
 *   sysconfigfile: /etc/sysconfig/dirsrv-localhost
 *   logchanges: <boolean>
 *
 * Reload environment variables from the instance sysconfig file, or
 * any file using the following formats:
 *
 *    VARIABLE=value
 *    export VARIABLE=value
 *    set VARIABLE value
 *    unset VARIABLE
 *    setenv VARIABLE value
 *    unsetenv VARIABLE
 */
static int
task_sysconfig_reload_add(Slapi_PBlock *pb __attribute__((unused)),
                          Slapi_Entry *e,
                          Slapi_Entry *eAfter __attribute__((unused)),
                          int *returncode,
                          char *returntext,
                          void *arg __attribute__((unused)))
{
    FILE *file = NULL;
    char *filename = NULL;
    PRBool logchanges = 0;
    int rc = SLAPI_DSE_CALLBACK_OK;

    *returncode = LDAP_SUCCESS;

    if ((filename = (char *)slapi_entry_attr_get_ref(e, TASK_SYSCONFIG_FILE_ATTR))) {
        file = fopen(filename, "r");
    } else {
        *returncode = LDAP_OPERATIONS_ERROR;
        PR_snprintf(returntext, SLAPI_DSE_RETURNTEXT_SIZE, "missing required attribute \"%s\".",
                    TASK_SYSCONFIG_FILE_ATTR);
        slapi_log_err(SLAPI_LOG_ERR, "task_sysconfig_reload_add", "Error: %s\n", returntext);
        rc = SLAPI_DSE_CALLBACK_ERROR;
        goto done;
    }

    /* see if we should log the changes made */
    logchanges = slapi_entry_attr_get_bool(e, TASK_SYSCONFIG_LOGCHANGES_ATTR);

    if (file != NULL) {
        char line[4096];
        char *s = NULL;
        /* fgets() reads in at most one less than size characters */
        char *end_of_line = line + sizeof(line) - 1;

        if (logchanges) {
            slapi_log_err(SLAPI_LOG_INFO, "task_sysconfig_reload_add", "Processing file (%s)\n",
                          filename);
        }

        while (fgets(line, sizeof line, file) != NULL) {
            if (line[0] == '#') {
                /* skip comments */
                continue;
            } else {
                char env_value[sizeof(line)] = {0};
                char env_var[sizeof(line)] = {0};
                int using_setenv = 0;
                int value_index = 0;
                int start_value = 0;
                int var_index = 0;
                int inquotes = 0;

                /*
                 * Remove leading spaces and tabs
                 */
                for (s = line; s && *s; s++) {
                    if (*s != ' ' && *s != '\t') {
                        break;
                    }
                }

                /*
                 * Check for "export", "setenv", and "unsetenv" assignments
                 */
                if (strncmp(s, "export ", 7) == 0 ||
                    strncmp(s, "set ", 4) == 0 ||
                    strncmp(s, "unset ", 6) == 0 ||
                    strncmp(s, "setenv ", 7) == 0 ||
                    strncmp(s, "unsetenv ", 9) == 0) {
                    if (*s == 's' || *s == 'u') { /*  */
                        /*
                         * Using setenv/unsetenv/set/unset, so we need to handle spaces
                         * differently for these assignments.
                         */
                        using_setenv = 1;
                    }
                    if (strncmp(s, "export ", 7) == 0) {
                        /* strip off "export " */
                        s = s + 7;
                    } else if (strncmp(s, "set ", 4) == 0) {
                        /* strip off "set " */
                        s = s + 4;
                    } else if (strncmp(s, "unset ", 6) == 0) {
                        /* strip off "unset " */
                        s = s + 6;
                    } else if (strncmp(s, "setenv ", 7) == 0) {
                        /* strip off "setenv " */
                        s = s + 7;
                    } else if (strncmp(s, "unsetenv ", 9) == 0) {
                        /* strip off "unsetenv " */
                        s = s + 9;
                    }
                    while (*s == ' ' || *s == '\t') {
                        /* remove any extra spaces/tabs between the assignment cmd and the name */
                        s++;
                    }
                }

                /*
                 * Start parsing the names and values
                 */
                for (; s && (s < end_of_line) && *s; s++) {
                    /*
                     * If using "setenv", allow the first space/tab only, and start on the env value
                     */
                    if (using_setenv && (*s == ' ' || *s == '\t')) {
                        using_setenv = 0; /* finished doing special space parsing for setenv */
                        start_value = 1;  /* start working on the value */
                        while (*s == ' ' || *s == '\t') {
                            /* remove any extra spaces/tabs between variable name and value */
                            s++;
                        }
                    } else if (((*s == ';' || *s == ' ') && !inquotes) || *s == '\0' || *s == '\n' || *s == '\r') {
                        /* we're done processing the value */
                        break;
                    }

                    /* need to handle quoted values */
                    if (*s == '"') {
                        if (inquotes) {
                            inquotes = 0;
                        } else {
                            inquotes = 1;
                        }
                    }

                    if (start_value) {
                        /* Build the environment variable value */
                        env_value[value_index] = *s;
                        value_index++;
                    } else if (*s == '=') {
                        /* Start on the environment variable value next */
                        start_value = 1;
                    } else {
                        /* Build the environment variable name. skip "export" */
                        env_var[var_index] = *s;
                        var_index++;
                    }
                }
                if (var_index > 0) {
                    /* Update the environment variable */
                    if (setenv(env_var, env_value, 1) != 0) {
                        *returncode = LDAP_OPERATIONS_ERROR;
                        PR_snprintf(returntext, SLAPI_DSE_RETURNTEXT_SIZE, "Failed to set (%s)", env_var);
                        slapi_log_err(SLAPI_LOG_ERR, "task_sysconfig_reload_add", "%s\n", returntext);
                        rc = SLAPI_DSE_CALLBACK_ERROR;
                        break;
                    }
                    if (logchanges) {
                        slapi_log_err(SLAPI_LOG_INFO, "task_sysconfig_reload_add", "Set (%s) to (%s)\n",
                                      env_var, env_value);
                    }
                }
            }
        }
        fclose(file);
    } else {
        *returncode = LDAP_OPERATIONS_ERROR;
        PR_snprintf(returntext, SLAPI_DSE_RETURNTEXT_SIZE, "Failed to open file \"%s\" (%s)",
                    filename, strerror(errno));
        slapi_log_err(SLAPI_LOG_ERR, "task_sysconfig_reload_add", "%s\n", returntext);
        rc = SLAPI_DSE_CALLBACK_ERROR;
    }

done:

    return rc;
}

/*
 * Add the nsTombstoneCSN attribute/value to the entry.
 */
static int
fixup_tombstone(Slapi_PBlock *pb, char *suffix __attribute__((unused)), Slapi_Entry *e, int *fixup_count)
{
    LDAPMod mod;
    LDAPMod *mods[2];
    const CSN *tombstone_csn = NULL;
    char deletion_csn_str[CSN_STRSIZE];
    char *val[2];
    int rc = LDAP_SUCCESS;

    if ((tombstone_csn = entry_get_deletion_csn(e))) {
        slapi_log_err(SLAPI_LOG_REPL, TASK_TOMBSTONE_FIXUP,
                      "Fixing tombstone: (%s)\n", slapi_entry_get_dn(e));

        /* We have an entry tombstone that needs fixing */
        slapi_pblock_init(pb);
        csn_as_string(tombstone_csn, PR_FALSE, deletion_csn_str);
        mods[0] = &mod;
        mods[1] = 0;

        val[0] = deletion_csn_str;
        val[1] = 0;

        mod.mod_op = LDAP_MOD_ADD;
        mod.mod_type = SLAPI_ATTR_TOMBSTONE_CSN;
        mod.mod_values = val;

        slapi_modify_internal_set_pb_ext(pb, slapi_entry_get_sdn(e),
                                         mods, 0, 0, (void *)plugin_get_default_component_id(),
                                         OP_FLAG_TOMBSTONE_ENTRY | OP_FLAG_TOMBSTONE_FIXUP);
        slapi_modify_internal_pb(pb);

        slapi_pblock_get(pb, SLAPI_PLUGIN_INTOP_RESULT, &rc);
        pblock_done(pb);
        if (rc == LDAP_SUCCESS) {
            (*fixup_count)++;
        }
    }

    return rc;
}

/*
 * Strip out nsTombstoneCSN so the task can be run again to remove them.  Used
 * solely for testing the fixup task.
 */
static void
strip_tombstone(Slapi_PBlock *pb, char *suffix __attribute__((unused)), Slapi_Entry *e, int *strip_count)
{
    LDAPMod mod;
    LDAPMod *mods[2];
    int rc = 0;

    slapi_log_err(SLAPI_LOG_REPL, TASK_TOMBSTONE_FIXUP,
                  "Stripping tombstone (%s)\n", slapi_entry_get_dn(e));

    /* We have an entry tombstone that needs stripping */
    slapi_pblock_init(pb);
    mods[0] = &mod;
    mods[1] = 0;

    mod.mod_op = LDAP_MOD_DELETE;
    mod.mod_type = SLAPI_ATTR_TOMBSTONE_CSN;
    mod.mod_values = NULL;

    slapi_modify_internal_set_pb_ext(pb, slapi_entry_get_sdn(e),
                                     mods, 0, 0, (void *)plugin_get_default_component_id(),
                                     OP_FLAG_TOMBSTONE_ENTRY | OP_FLAG_TOMBSTONE_FIXUP);
    slapi_modify_internal_pb(pb);

    slapi_pblock_get(pb, SLAPI_PLUGIN_INTOP_RESULT, &rc);
    pblock_done(pb);

    if (rc == LDAP_SUCCESS) {
        (*strip_count)++;
    } else {
        slapi_log_err(SLAPI_LOG_REPL, TASK_TOMBSTONE_FIXUP,
                      "Stripping tombstone (%s) failed, error %d\n", slapi_entry_get_dn(e), rc);
    }
}

struct task_tombstone_data
{
    char **base;
    int stripcsn;
    Slapi_Task *task;
};

/*
 * Fix tombstone thread - add missing nsTombstoneCSN
 */
static void
task_fixup_tombstone_thread(void *arg)
{
    struct task_tombstone_data *task_data = arg;
    Slapi_Entry **entries = NULL;
    Slapi_Task *task = task_data->task;
    char **base = task_data->base;
    char *filter = NULL;
    int32_t fixup_count = 0;
    int32_t rc = 0;
    int32_t i, j;

    if (!task) {
        return; /* no task */
    }
    slapi_task_inc_refcount(task);
    slapi_log_err(SLAPI_LOG_PLUGIN, TASK_TOMBSTONE_FIXUP,
                  "fixup_tombstone_task_thread: refcount incremented.\n");
    slapi_task_begin(task, 1);
    slapi_task_log_notice(task, "Beginning tombstone fixup task...\n");
    slapi_log_err(SLAPI_LOG_REPL, TASK_TOMBSTONE_FIXUP,
                  "fixup_tombstone_task_thread: Beginning tombstone fixup task...\n");

    if (task_data->stripcsn) {
        /* find tombstones with nsTombstoneCSN */
        filter = "(&(nstombstonecsn=*)(objectclass=nsTombstone)(|(objectclass=*)(objectclass=ldapsubentry)))";
    } else {
        /* find tombstones missing nsTombstoneCSN */
        filter = "(&(!(nstombstonecsn=*))(objectclass=nsTombstone)(|(objectclass=*)(objectclass=ldapsubentry)))";
    }

    /* Okay check the specified backends only */
    for (i = 0; base && base[i]; i++) {
        Slapi_PBlock *search_pb = NULL;

        if (slapi_is_shutting_down()) {
            rc = -1;
            goto bail;
        }

        search_pb = slapi_pblock_new();
        /* find entries that need fixing... */
        slapi_search_internal_set_pb(search_pb, base[i], LDAP_SCOPE_SUBTREE,
                                     filter, NULL, 0, NULL, NULL, plugin_get_default_component_id(), 0);
        slapi_search_internal_pb(search_pb);

        slapi_pblock_get(search_pb, SLAPI_PLUGIN_INTOP_RESULT, &rc);
        if (rc != LDAP_SUCCESS) {
            slapi_task_log_notice(task,
                                  "Failed to search backend for tombstones, error %d\n", rc);
            slapi_log_err(SLAPI_LOG_REPL, TASK_TOMBSTONE_FIXUP,
                          "fixup_tombstone_task_thread: Failed to search backend for tombstones, error %d\n", rc);
            slapi_pblock_destroy(search_pb);
            goto bail;
        }

        slapi_pblock_get(search_pb, SLAPI_PLUGIN_INTOP_SEARCH_ENTRIES, &entries);
        if (entries) {
            Slapi_PBlock *fixup_pb = slapi_pblock_new();

            /* process all the tombstone entries */
            for (j = 0; entries[j]; j++) {
                if (task_data->stripcsn) {
                    /* strip nsTombstoneCSN - used to testing */
                    strip_tombstone(fixup_pb, base[i], entries[j], &fixup_count);
                } else if ((rc = fixup_tombstone(fixup_pb, base[i], entries[j], &fixup_count))) {
                    /* Failed to update tombstone, log it and move on... */
                    slapi_task_log_notice(task,
                                          "Failed to update tombstone entry (%s) error %d\n",
                                          slapi_entry_get_dn(entries[j]), rc);
                    slapi_log_err(SLAPI_LOG_ERR, TASK_TOMBSTONE_FIXUP,
                                  "fixup_tombstone_task_thread: Failed to update tombstone entry (%s) error %d\n",
                                  slapi_entry_get_dn(entries[j]), rc);
                }
            }
            slapi_free_search_results_internal(search_pb);
            slapi_pblock_destroy(fixup_pb);
        }
        slapi_pblock_destroy(search_pb);
        slapi_task_inc_progress(task);
    }
    slapi_task_log_notice(task, "%s %d tombstones.\n",
                          task_data->stripcsn ? "Stripped" : "Fixed", fixup_count);
    slapi_log_err(SLAPI_LOG_REPL, TASK_TOMBSTONE_FIXUP, "fixup_tombstone_task_thread: %s %d tombstones.\n",
                  task_data->stripcsn ? "Stripped" : "Fixed", fixup_count);
    slapi_task_inc_progress(task);
bail:
    slapi_task_finish(task, rc);
    slapi_task_dec_refcount(task);
    slapi_log_err(SLAPI_LOG_PLUGIN, TASK_TOMBSTONE_FIXUP,
                  "fixup_tombstone_task_thread: refcount decremented.\n");
}


/*
 *  task_fixup_tombstones_add
 *
 *  Check all the existing tombstones and add nsTombstoneCSN if missing.
 *
 *  dn: cn=fixem,cn=fixup tombstones,cn=tasks,cn=config
 *  objectclass: top
 *  objectclass: extensibleObject
 *  cn: fixem
 *  backend: userRoot
 *  suffix: dc=example,dc=com
 *  stripcsn: yes
 *
 *  backend & suffix are optional.  If skipped, all backends/suffixes are
 *  checked.  Multiple suffixes can also be specified.
 *
 *  Hidden option: "stripcsn" is strictly used to verify the fixup task: run
 *  the task using the strip option to strip tombstones of "nsTombstoneCSN",
 *  then run task, without the strip option, to add "nsTombstoneCSN" back.
 */
static int
task_fixup_tombstones_add(Slapi_PBlock *pb,
                          Slapi_Entry *e,
                          Slapi_Entry *eAfter __attribute__((unused)),
                          int *returncode,
                          char *returntext,
                          void *arg __attribute__((unused)))
{
    Slapi_Backend *be = NULL;
    Slapi_Task *task = NULL;
    struct task_tombstone_data *task_data = NULL;
    const Slapi_DN *base_sdn = NULL;
    PRThread *thread = NULL;
    char **backend = NULL;
    char **suffix = NULL;
    char **base = NULL;
    const char *stripcsn = NULL;
    int i;

    /*
     * Get the task options.  We will store all the "backends" in the suffix array.
     */
    if ((suffix = slapi_entry_attr_get_charray(e, TASK_TOMBSTONE_FIXUP_SUFFIX))) {
        for (i = 0; suffix && suffix[i]; i++) {
            char *dn = slapi_create_dn_string("%s", suffix[i]);

            if (dn) {
                if (slapi_dn_syntax_check(pb, dn, 1)) {
                    /* invalid suffix name */
                    PR_snprintf(returntext, SLAPI_DSE_RETURNTEXT_SIZE,
                                "Invalid DN (%s) used for \"suffix\"\n", suffix[i]);
                    *returncode = LDAP_INVALID_DN_SYNTAX;
                    goto done;
                } else {
                    slapi_ch_array_add(&base, dn);
                }
            }
        }
    }
    if ((backend = slapi_entry_attr_get_charray(e, TASK_TOMBSTONE_FIXUP_BACKEND))) {
        for (i = 0; backend && backend[i]; i++) {
            if ((be = slapi_be_select_by_instance_name(backend[i]))) {
                if ((base_sdn = slapi_be_getsuffix(be, 0))) {
                    slapi_ch_array_add(&base, slapi_ch_strdup(slapi_sdn_get_ndn(base_sdn)));
                } else {
                    /* failed to get a suffix */
                    PR_snprintf(returntext, SLAPI_DSE_RETURNTEXT_SIZE,
                                "Failed to find a suffix for the backend(%s)\n", backend[i]);
                    *returncode = LDAP_UNWILLING_TO_PERFORM;
                    goto done;
                }
            } else {
                /* Failed to find a backend */
                PR_snprintf(returntext, SLAPI_DSE_RETURNTEXT_SIZE,
                            "Failed to find a backend using (%s)\n", backend[i]);
                *returncode = LDAP_UNWILLING_TO_PERFORM;
                goto done;
            }
        }
    }

    /*
     * If suffix is NULL, we check all the backends
     */
    if (base == NULL) {
        char *cookie = NULL;

        /* Gather all the backends */
        be = slapi_get_first_backend(&cookie);
        while (be) {
            if ((base_sdn = slapi_be_getsuffix(be, 0)) && !be->be_private) {
                const char *suf = slapi_sdn_get_ndn(base_sdn);
                /* Need to skip the retro changelog */
                if (strcmp(suf, "cn=changelog")) {
                    slapi_ch_array_add(&base, slapi_ch_strdup(suf));
                }
            }
            be = slapi_get_next_backend(cookie);
        }
        slapi_ch_free_string(&cookie);
    }

    task = slapi_new_task(slapi_entry_get_ndn(e));
    /* register our destructor for cleaning up our private data */
    slapi_task_set_destructor_fn(task, fixup_tombstone_task_destructor);
    task_data = (struct task_tombstone_data *)slapi_ch_calloc(1, sizeof(struct task_tombstone_data));
    task_data->base = base;
    task_data->task = task;

    /* Stash a pointer to our data in the task */
    slapi_task_set_data(task, task_data);

    if ((stripcsn = slapi_entry_attr_get_ref(e, TASK_TOMBSTONE_FIXUP_STRIPCSN))) {
        if (strcasecmp(stripcsn, "yes") == 0 || strcasecmp(stripcsn, "on") == 0) {
            task_data->stripcsn = 1;
        }
    }

    /* start the db2index as a separate thread */
    thread = PR_CreateThread(PR_USER_THREAD, task_fixup_tombstone_thread,
                             (void *)task_data, PR_PRIORITY_NORMAL, PR_GLOBAL_THREAD,
                             PR_UNJOINABLE_THREAD, SLAPD_DEFAULT_THREAD_STACKSIZE);
    if (thread == NULL) {
        slapi_log_err(SLAPI_LOG_ERR,
                      "task_fixup_tombstones_add", "Unable to create index thread!\n");
        *returncode = LDAP_OPERATIONS_ERROR;
        slapi_task_finish(task, *returncode);
        slapi_ch_array_free(base);
        slapi_ch_free((void **)&task_data);
    }

done:
    slapi_ch_array_free(suffix);
    slapi_ch_array_free(backend);

    if (*returncode != LDAP_SUCCESS) {
        return SLAPI_DSE_CALLBACK_ERROR;
    }

    return SLAPI_DSE_CALLBACK_OK;
}

static void
fixup_tombstone_task_destructor(Slapi_Task *task)
{
    slapi_log_err(SLAPI_LOG_PLUGIN, TASK_TOMBSTONE_FIXUP,
                  "fixup_tombstone_task_destructor -->\n");
    if (task) {
        struct task_tombstone_data *mydata = (struct task_tombstone_data *)slapi_task_get_data(task);
        while (slapi_task_get_refcount(task) > 0) {
            /* Yield to wait for the fixup task finishes. */
            DS_Sleep(PR_MillisecondsToInterval(100));
        }
        if (mydata) {
            slapi_ch_array_free(mydata->base);
            slapi_ch_free((void **)&mydata);
        }
    }
    slapi_log_err(SLAPI_LOG_PLUGIN, TASK_TOMBSTONE_FIXUP,
                  "fixup_tombstone_task_destructor <--\n");
}

/*
 * des2aes Task
 *
 * Convert any DES passwords to AES
 *
 * dn: cn=convertPasswords, cn=des2aes,cn=tasks,cn=config
 * objectclass: top
 * objectclass: extensibleObject
 * suffix: dc=example,dc=com (If empty all backends are checked)
 * suffix: dc=other,dc=suffix
 */
struct task_des2aes_data
{
    char **suffixes;
    Slapi_Task *task;
};

static int
task_des2aes(Slapi_PBlock *pb,
             Slapi_Entry *e,
             Slapi_Entry *eAfter __attribute__((unused)),
             int *returncode,
             char *returntext,
             void *arg __attribute__((unused)))
{
    struct task_des2aes_data *task_data = NULL;
    PRThread *thread = NULL;
    Slapi_Task *task = NULL;
    char **suffix = NULL;
    char **bases = NULL;
    int rc = SLAPI_DSE_CALLBACK_OK;

    /* Get the suffixes */
    if ((suffix = slapi_entry_attr_get_charray(e, "suffix"))) {
        int i;
        for (i = 0; suffix && suffix[i]; i++) {
            /* Make sure "suffix" is NUL terminated string */
            char *dn = slapi_create_dn_string("%s", suffix[i]);

            if (dn) {
                if (slapi_dn_syntax_check(pb, dn, 1)) {
                    /* invalid suffix name */
                    PR_snprintf(returntext, SLAPI_DSE_RETURNTEXT_SIZE,
                                "Invalid DN syntax (%s) specified for \"suffix\"\n",
                                suffix[i]);
                    *returncode = LDAP_INVALID_DN_SYNTAX;
                    slapi_ch_free_string(&dn);
                    rc = SLAPI_DSE_CALLBACK_ERROR;
                    goto error;
                } else {
                    slapi_ch_array_add(&bases, dn);
                }
            } else {
                PR_snprintf(returntext, SLAPI_DSE_RETURNTEXT_SIZE,
                            "Invalid DN (%s) specified for \"suffix\"\n", suffix[i]);
                *returncode = LDAP_INVALID_DN_SYNTAX;
                rc = SLAPI_DSE_CALLBACK_ERROR;
                goto error;
            }
        }
    }

    /* Build the task data and fire off a thread to perform the conversion */
    task = slapi_new_task(slapi_entry_get_ndn(e));

    /* register our destructor for cleaning up our private data */
    slapi_task_set_destructor_fn(task, des2aes_task_destructor);
    task_data = (struct task_des2aes_data *)slapi_ch_calloc(1, sizeof(struct task_des2aes_data));
    task_data->suffixes = bases;
    task_data->task = task;

    /* Start the conversion thread */
    thread = PR_CreateThread(PR_USER_THREAD, task_des2aes_thread,
                             (void *)task_data, PR_PRIORITY_NORMAL, PR_GLOBAL_THREAD,
                             PR_UNJOINABLE_THREAD, SLAPD_DEFAULT_THREAD_STACKSIZE);
    if (thread == NULL) {
        PR_snprintf(returntext, SLAPI_DSE_RETURNTEXT_SIZE,
                    "unable to create des2aes thread!\n");
        slapi_log_err(SLAPI_LOG_ERR, TASK_DES2AES,
                      "Unable to create des2aes thread!\n");
        *returncode = LDAP_OPERATIONS_ERROR;
        slapi_task_finish(task, *returncode);
        rc = SLAPI_DSE_CALLBACK_ERROR;
    }

error:
    if (rc == SLAPI_DSE_CALLBACK_ERROR) {
        slapi_ch_array_free(bases);
        slapi_ch_free((void **)&task_data);
    }
    slapi_ch_array_free(suffix);
    return rc;
}

static void
task_des2aes_thread(void *arg)
{
    struct task_des2aes_data *task_data = arg;
    Slapi_PBlock *pb = NULL;
    Slapi_Entry **entries = NULL;
    Slapi_Task *task = task_data->task;
    struct slapdplugin *plugin = NULL;
    char **attrs = NULL;
    char **backends = NULL;
    char *val = NULL;
    int converted_des_passwd = 0;
    int result = -1;
    int have_aes = 0;
    int have_des = 0;
    int i = 0, ii = 0, be_idx = 0;
    int rc = 0;

    /*
     * Check that AES plugin is enabled, and grab all the unique
     * password attributes.
     */
    for (plugin = get_plugin_list(PLUGIN_LIST_REVER_PWD_STORAGE_SCHEME);
         plugin != NULL;
         plugin = plugin->plg_next) {
        char *plugin_arg = NULL;

        if (plugin->plg_started && strcasecmp(plugin->plg_name, "AES") == 0) {
            /* We have the AES plugin, and its enabled */
            have_aes = 1;
        }
        if (plugin->plg_started && strcasecmp(plugin->plg_name, "DES") == 0) {
            /* We have the DES plugin, and its enabled */
            have_des = 1;
        }
        /* Gather all the unique password attributes from all the PBE plugins */
        for (i = 0, plugin_arg = plugin->plg_argv[i];
             i < plugin->plg_argc;
             plugin_arg = plugin->plg_argv[++i]) {
            if (charray_inlist(attrs, plugin_arg)) {
                continue;
            }
            charray_add(&attrs, slapi_ch_strdup(plugin_arg));
        }
    }

    if (have_aes && have_des) {
        if (task_data->suffixes == NULL) {
            /*
             * Build a list of all the backend dn's
             */
            Slapi_Backend *be = NULL;
            char *cookie = NULL;

            slapi_log_err(SLAPI_LOG_INFO, TASK_DES2AES,
                          "Checking for DES passwords to convert to AES...\n");
            slapi_task_log_notice(task,
                                  "Checking for DES passwords to convert to AES...\n");

            be = slapi_get_first_backend(&cookie);
            while (be) {
                char *suffix = (char *)slapi_sdn_get_ndn(be->be_suffix);
                if (charray_inlist(backends, suffix) || strlen(suffix) == 0) {
                    be = slapi_get_next_backend(cookie);
                    continue;
                }
                charray_add(&backends, slapi_ch_strdup(suffix));
                be = slapi_get_next_backend(cookie);
            }
            slapi_ch_free((void **)&cookie);
        } else {
            backends = task_data->suffixes;
        }

        /*
         * Search for the password attributes
         */
        for (i = 0; attrs && attrs[i]; i++) {
            char *filter = PR_smprintf("%s=*", attrs[i]);
            /*
             * Loop over all the backends looking for the password attribute
             */
            for (be_idx = 0; backends && backends[be_idx]; be_idx++) {
                pb = slapi_pblock_new();
                slapi_search_internal_set_pb(pb, backends[be_idx],
                                             LDAP_SCOPE_SUBTREE, filter, NULL, 0, NULL, NULL,
                                             (void *)plugin_get_default_component_id(),
                                             SLAPI_OP_FLAG_IGNORE_UNINDEXED);
                slapi_search_internal_pb(pb);
                slapi_pblock_get(pb, SLAPI_PLUGIN_INTOP_RESULT, &result);
                if (LDAP_SUCCESS != result) {
                    slapi_log_err(SLAPI_LOG_ERR, TASK_DES2AES,
                                  "Failed to search for password attribute (%s) error (%d), skipping suffix (%s)\n",
                                  attrs[i], result, backends[be_idx]);
                    slapi_task_log_notice(task,
                                          "Failed to search for password attribute (%s) error (%d), skipping suffix (%s)\n",
                                          attrs[i], result, backends[be_idx]);
                    slapi_free_search_results_internal(pb);
                    slapi_pblock_destroy(pb);
                    pb = NULL;
                    continue;
                }
                slapi_pblock_get(pb, SLAPI_PLUGIN_INTOP_SEARCH_ENTRIES, &entries);
                for (ii = 0; entries && entries[ii]; ii++) {
                    if ((val = (char *)slapi_entry_attr_get_ref(entries[ii], attrs[i]))) {
                        if (strlen(val) >= 5 && strncmp(val, "{DES}", 5) == 0) {
                            /*
                             * We have a DES encoded password, convert it AES
                             */
                            Slapi_PBlock *mod_pb = NULL;
                            Slapi_Value *sval = NULL;
                            LDAPMod mod_replace;
                            LDAPMod *mods[2];
                            char *replace_val[2];
                            char *passwd = NULL;

                            /* Decode the DES password */
                            if (pw_rever_decode(val, &passwd, attrs[i]) == -1) {
                                slapi_log_err(SLAPI_LOG_ERR, TASK_DES2AES,
                                              "Failed to decode existing DES password for (%s)\n",
                                              slapi_entry_get_dn(entries[ii]));
                                slapi_task_log_notice(task,
                                                      "Failed to decode existing DES password for (%s)\n",
                                                      slapi_entry_get_dn(entries[ii]));
                                rc = 1;
                                goto done;
                            }

                            /* Encode the password */
                            sval = slapi_value_new_string(passwd);
                            if (pw_rever_encode(&sval, attrs[i]) == -1) {
                                slapi_log_err(SLAPI_LOG_ERR, TASK_DES2AES,
                                              "Failed to encode AES password for (%s)\n",
                                              slapi_entry_get_dn(entries[ii]));
                                slapi_task_log_notice(task,
                                                      "failed to encode AES password for (%s)\n",
                                                      slapi_entry_get_dn(entries[ii]));
                                slapi_ch_free_string(&passwd);
                                slapi_value_free(&sval);
                                rc = 1;
                                goto done;
                            }

                            /* Replace the attribute in the entry */
                            replace_val[0] = (char *)slapi_value_get_string(sval);
                            replace_val[1] = NULL;
                            mod_replace.mod_op = LDAP_MOD_REPLACE;
                            mod_replace.mod_type = attrs[i];
                            mod_replace.mod_values = replace_val;
                            mods[0] = &mod_replace;
                            mods[1] = 0;

                            mod_pb = slapi_pblock_new();
                            slapi_modify_internal_set_pb(mod_pb, slapi_entry_get_dn(entries[ii]),
                                                         mods, 0, 0, (void *)plugin_get_default_component_id(), 0);
                            slapi_modify_internal_pb(mod_pb);

                            slapi_pblock_get(pb, SLAPI_PLUGIN_INTOP_RESULT, &result);
                            if (LDAP_SUCCESS != result) {
                                slapi_log_err(SLAPI_LOG_ERR, TASK_DES2AES,
                                              "Failed to convert password for (%s) error (%d)\n",
                                              slapi_entry_get_dn(entries[ii]), result);
                                slapi_task_log_notice(task,
                                                      "Failed to convert password for (%s) error (%d)\n",
                                                      slapi_entry_get_dn(entries[ii]), result);
                                rc = 1;
                            } else {
                                slapi_log_err(SLAPI_LOG_ERR, TASK_DES2AES,
                                              "Successfully converted password for (%s)\n",
                                              slapi_entry_get_dn(entries[ii]));
                                slapi_task_log_notice(task,
                                                      "Successfully converted password for (%s)\n",
                                                      slapi_entry_get_dn(entries[ii]));
                                converted_des_passwd = 1;
                            }
                            slapi_ch_free_string(&passwd);
                            slapi_value_free(&sval);
                            slapi_pblock_destroy(mod_pb);
                        }
                    }
                }
                slapi_free_search_results_internal(pb);
                slapi_pblock_destroy(pb);
                pb = NULL;
            }
            slapi_ch_free_string(&filter);
        }
        if (!converted_des_passwd) {
            slapi_log_err(SLAPI_LOG_INFO, TASK_DES2AES,
                          "No DES passwords found to convert.\n");
            slapi_task_log_notice(task, "No DES passwords found to convert.\n");
        }
    } else {
        /* No AES/DES */
        if (!have_des) {
            slapi_log_err(SLAPI_LOG_ERR, TASK_DES2AES,
                          "DES plugin not enabled\n");
            slapi_task_log_notice(task, "DES plugin not enabled\n");
        }
        if (!have_aes) {
            slapi_log_err(SLAPI_LOG_ERR, TASK_DES2AES,
                          "AES plugin not enabled\n");
            slapi_task_log_notice(task, "AES plugin not enabled\n");
        }
        slapi_log_err(SLAPI_LOG_ERR, TASK_DES2AES,
                      "Unable to convert passwords\n");
        slapi_task_log_notice(task, "Unable to convert passwords\n");
        rc = 1;
    }

done:
    charray_free(attrs);
    charray_free(backends);
    slapi_free_search_results_internal(pb);
    slapi_pblock_destroy(pb);
    slapi_task_finish(task, rc);
}

static void
des2aes_task_destructor(Slapi_Task *task)
{
    slapi_log_err(SLAPI_LOG_TRACE, TASK_DES2AES,
                  "des2aes_task_destructor -->\n");
    if (task) {
        struct task_des2aes_data *task_data = (struct task_des2aes_data *)slapi_task_get_data(task);
        while (slapi_task_get_refcount(task) > 0) {
            /* Yield to wait for the task to finish. */
            DS_Sleep(PR_MillisecondsToInterval(100));
        }
        if (task_data) {
            slapi_ch_array_free(task_data->suffixes);
            slapi_ch_free((void **)&task_data);
        }
    }
    slapi_log_err(SLAPI_LOG_TRACE, TASK_DES2AES,
                  "des2aes_task_destructor <--\n");
}

/* cleanup old tasks that may still be in the DSE from a previous session
 * (this can happen if the server crashes [no matter how unlikely we like
 * to think that is].)
 */
void
task_cleanup(void)
{
    Slapi_PBlock *pb = slapi_pblock_new();
    Slapi_Entry **entries = NULL;
    int ret = 0, i, x;
    Slapi_DN *rootDN;

    slapi_search_internal_set_pb(pb, TASK_BASE_DN, LDAP_SCOPE_SUBTREE,
                                 "(objectclass=*)", NULL, 0, NULL, NULL,
                                 (void *)plugin_get_default_component_id(), 0);
    slapi_search_internal_pb(pb);
    slapi_pblock_get(pb, SLAPI_PLUGIN_INTOP_RESULT, &ret);
    if (ret != LDAP_SUCCESS) {
        slapi_log_err(SLAPI_LOG_WARNING, "task_cleanup", "Failed to search for %s - error %d\n",
                      TASK_BASE_DN, ret);
        slapi_pblock_destroy(pb);
        return;
    }

    slapi_pblock_get(pb, SLAPI_PLUGIN_INTOP_SEARCH_ENTRIES, &entries);
    if (NULL == entries) {
        slapi_log_err(SLAPI_LOG_WARNING, "task_cleanup", "Entire cn=tasks tree is empty.\n");
        slapi_pblock_destroy(pb);
        return;
    }

    rootDN = slapi_sdn_new_dn_byval(TASK_BASE_DN);

    /* rotate through entries, skipping the base dn */
    for (i = 0; entries[i] != NULL; i++) {
        const Slapi_DN *sdn = slapi_entry_get_sdn_const(entries[i]);
        Slapi_PBlock *mypb;
        Slapi_Operation *op;

        if (slapi_sdn_compare(sdn, rootDN) == 0)
            continue;

        mypb = slapi_pblock_new();
        if (mypb == NULL) {
            continue;
        }
        slapi_delete_internal_set_pb(mypb, slapi_sdn_get_dn(sdn), NULL, NULL,
                                     plugin_get_default_component_id(), 0);

        /* Make sure these deletes don't appear in the audit and change logs */
        slapi_pblock_get(mypb, SLAPI_OPERATION, &op);
        operation_set_flag(op, OP_FLAG_ACTION_NOLOG);

        x = 1;
        slapi_pblock_set(mypb, SLAPI_DSE_DONT_WRITE_WHEN_ADDING, &x);
        slapi_delete_internal_pb(mypb);
        slapi_pblock_destroy(mypb);
    }

    slapi_sdn_free(&rootDN);
    slapi_free_search_results_internal(pb);
    slapi_pblock_destroy(pb);
}

void
task_init(void)
{
    global_task_lock = PR_NewLock();
    if (global_task_lock == NULL) {
        slapi_log_err(SLAPI_LOG_ERR, "task_init", "Unable to create global tasks lock!\n");
        return;
    }

    slapi_task_register_handler("import", task_import_add);
    slapi_task_register_handler("export", task_export_add);
    slapi_task_register_handler("backup", task_backup_add);
    slapi_task_register_handler("restore", task_restore_add);
    slapi_task_register_handler("index", task_index_add);
    slapi_task_register_handler("upgradedb", task_upgradedb_add);
    slapi_task_register_handler("sysconfig reload", task_sysconfig_reload_add);
    slapi_task_register_handler("fixup tombstones", task_fixup_tombstones_add);
    slapi_task_register_handler("des2aes", task_des2aes);
}

/* called when the server is shutting down -- abort all existing tasks */
void
task_cancel_all(void) {
    Slapi_Task *task;

    PR_Lock(global_task_lock);
    shutting_down = 1;
    for (task = global_task_list; task; task = task->next) {
        if (task->task_state != SLAPI_TASK_CANCELLED &&
            task->task_state != SLAPI_TASK_FINISHED)
        {
            task->task_state = SLAPI_TASK_CANCELLED;
            if (task->cancel) {
                slapi_log_err(SLAPI_LOG_INFO, "task_cancel_all", "Canceling task '%s'\n",
                              task->task_dn);
                (*task->cancel)(task);
            }
        }
    }
    PR_Unlock(global_task_lock);
}

void
task_shutdown(void)
{
    /* Now we can destroy the tasks... */
    PR_Lock(global_task_lock);
    while (global_task_list) {
        destroy_task(0, global_task_list);
    }
    PR_Unlock(global_task_lock);
}<|MERGE_RESOLUTION|>--- conflicted
+++ resolved
@@ -473,12 +473,7 @@
 slapi_task_set_warning(Slapi_Task *task, task_warning warn)
 {
     if (task) {
-<<<<<<< HEAD
         task->task_warn |= warn;
-=======
-        return task->task_warn |= warn;
->>>>>>> 5a3a6e50
-    }
 }
 
 int
